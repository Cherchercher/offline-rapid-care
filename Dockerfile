--- conflicted
+++ resolved
@@ -2,19 +2,11 @@
 # Stage 1: Base PyTorch image
 FROM nvcr.io/nvidia/l4t-pytorch:r35.1.0-pth1.11-py3 as pytorch-base
 
-<<<<<<< HEAD
-# Stage 2: Transformers image
-FROM dustynv/transformers:r36.4.2 as transformers-base
-
-# Stage 3: Final application image
-FROM dustynv/transformers:r36.4.2
-=======
 # # Stage 2: Transformers image
 # FROM dustynv/transformers:r36.4.2 as transformers-base
 
 # # Stage 3: Final application image
 # FROM dustynv/transformers:r36.4.2
->>>>>>> fd3f60f1
 
 # Set environment variables
 ENV PYTHONPATH=/workspace
@@ -92,12 +84,6 @@
 RUN pip3 install --no-cache-dir backports.zoneinfo==0.2.1
 RUN pip3 install --no-cache-dir -r requirements.txt
 
-<<<<<<< HEAD
-# Force install latest transformers for Gemma 3n compatibility
-RUN pip3 install --no-cache-dir --upgrade transformers>=4.50.0
-
-=======
->>>>>>> fd3f60f1
 # Install additional dependencies that might be needed
 RUN pip3 install --no-cache-dir \
     pyaudio \
@@ -127,4 +113,4 @@
     CMD curl -f http://localhost:5050/health || exit 1
 
 # Default command
-CMD ["python3", "app.py"] +CMD ["python3", "app.py"] 
