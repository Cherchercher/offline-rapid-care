# Multi-stage Dockerfile for Jetson Xavier
# Stage 1: Base PyTorch image
FROM nvcr.io/nvidia/l4t-pytorch:r35.1.0-pth1.11-py3 as pytorch-base

<<<<<<< HEAD
# Stage 2: Transformers image
FROM dustynv/transformers:r36.4.2 as transformers-base

# Stage 3: Final application image
FROM dustynv/transformers:r36.4.2
=======
# # Stage 2: Transformers image
# FROM dustynv/transformers:latest as transformers-base

# # Stage 3: Final application image
# FROM dustynv/transformers:latest
>>>>>>> 589c533d

# Set environment variables
ENV PYTHONPATH=/workspace
ENV DEBIAN_FRONTEND=noninteractive
ENV TZ=UTC

# Install system dependencies
RUN apt-get update && apt-get install -y \
    python3-pip \
    python3-dev \
    python3-venv \
    libopenblas-dev \
    liblapack-dev \
    ffmpeg \
    portaudio19-dev \
    python3-pyaudio \
    libpq-dev \
    libgl1-mesa-glx \
    libglib2.0-0 \
    libsm6 \
    libxext6 \
    libxrender-dev \
    libgomp1 \
    wget \
    build-essential \
    && rm -rf /var/lib/apt/lists/*

# Install newer SQLite for ChromaDB compatibility
RUN cd /tmp && \
    wget https://www.sqlite.org/2023/sqlite-autoconf-3420000.tar.gz && \
    tar -xzf sqlite-autoconf-3420000.tar.gz && \
    cd sqlite-autoconf-3420000 && \
    ./configure --prefix=/usr/local && \
    make && \
    make install && \
    cd / && \
    rm -rf /tmp/sqlite-autoconf-3420000*

# Update library path for new SQLite
ENV LD_LIBRARY_PATH=/usr/local/lib:$LD_LIBRARY_PATH

# Set working directory
WORKDIR /workspace

# Copy requirements first for better caching
COPY requirements.txt .

# Install Python dependencies
RUN pip3 install --no-cache-dir -r requirements.txt

# Force install latest transformers for Gemma 3n compatibility
<<<<<<< HEAD
RUN pip3 install --no-cache-dir --upgrade transformers>=4.50.0
=======
RUN pip3 install --no-cache-dir --upgrade pip
RUN pip3 install --no-cache-dir --upgrade transformers>=4.51.3
>>>>>>> 589c533d

# Install additional dependencies that might be needed
RUN pip3 install --no-cache-dir \
    pyaudio \
    psycopg2-binary \
    opencv-python-headless \
    sentence-transformers

# Copy application code
COPY . .

# Create necessary directories
RUN mkdir -p uploads models static templates

# Set permissions
RUN chmod +x *.py *.sh

# Expose port
EXPOSE 5050

# Set environment variables for the application
ENV FLASK_APP=app.py
ENV FLASK_ENV=production
ENV PYTHONUNBUFFERED=1

# Health check
HEALTHCHECK --interval=30s --timeout=10s --start-period=60s --retries=3 \
    CMD curl -f http://localhost:5050/health || exit 1

# Default command
CMD ["python3", "app.py"] <|MERGE_RESOLUTION|>--- conflicted
+++ resolved
@@ -2,19 +2,11 @@
 # Stage 1: Base PyTorch image
 FROM nvcr.io/nvidia/l4t-pytorch:r35.1.0-pth1.11-py3 as pytorch-base
 
-<<<<<<< HEAD
-# Stage 2: Transformers image
-FROM dustynv/transformers:r36.4.2 as transformers-base
-
-# Stage 3: Final application image
-FROM dustynv/transformers:r36.4.2
-=======
 # # Stage 2: Transformers image
-# FROM dustynv/transformers:latest as transformers-base
+# FROM dustynv/transformers:r36.4.2 as transformers-base
 
 # # Stage 3: Final application image
-# FROM dustynv/transformers:latest
->>>>>>> 589c533d
+# FROM dustynv/transformers:r36.4.2
 
 # Set environment variables
 ENV PYTHONPATH=/workspace
@@ -62,16 +54,13 @@
 # Copy requirements first for better caching
 COPY requirements.txt .
 
-# Install Python dependencies
+# Install Python dependencies with better error handling
+RUN pip3 install --no-cache-dir --upgrade pip setuptools wheel
+RUN pip3 install --no-cache-dir backports.zoneinfo==0.2.1
 RUN pip3 install --no-cache-dir -r requirements.txt
 
 # Force install latest transformers for Gemma 3n compatibility
-<<<<<<< HEAD
-RUN pip3 install --no-cache-dir --upgrade transformers>=4.50.0
-=======
-RUN pip3 install --no-cache-dir --upgrade pip
 RUN pip3 install --no-cache-dir --upgrade transformers>=4.51.3
->>>>>>> 589c533d
 
 # Install additional dependencies that might be needed
 RUN pip3 install --no-cache-dir \
