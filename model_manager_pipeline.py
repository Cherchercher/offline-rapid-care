--- conflicted
+++ resolved
@@ -359,10 +359,7 @@
             if not frames:
                 print(f"❌ No frames extracted from video: {video_path}")
                 # Try to get more info about the video file
-<<<<<<< HEAD
-                import os
-=======
->>>>>>> 1b7cbab4
+
                 if os.path.exists(video_path):
                     print(f"   File size: {os.path.getsize(video_path)} bytes")
                     # Try to check if it's a valid video file
