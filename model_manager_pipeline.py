import torch
from transformers import pipeline, AutoProcessor, AutoModelForImageTextToText
import requests
from PIL import Image
from io import BytesIO
import json
import io
import base64
from typing import Dict, List, Optional
import time
import os
import cv2
from prompts import MEDICAL_TRIAGE_PROMPT

class ModelManagerPipeline:
    """Model manager using direct model loading for all tasks"""
    
    def __init__(self, model_path: str = "./models/gemma3n-4b", device: str = None):
        """
        Initialize direct model manager
        
        Args:
            model_path: Path to local model or Hugging Face model name
            device: Device to run on ("cpu", "cuda:0", etc.) - auto-detects if None
        """
        self.model_path = model_path
        
        # Auto-detect device for Jetson
        if device is None:
            if torch.cuda.is_available():
                # Check if it's a Jetson device
                if os.path.exists("/etc/nv_tegra_release"):
                    print("🚀 Detected Jetson device, using CUDA")
                    self.device = "cuda:0"
                else:
                    print("🚀 Detected CUDA device, using GPU")
                    self.device = "cuda:0"
            else:
                print("🚀 No CUDA available, using CPU")
                self.device = "cpu"
        else:
            self.device = device
            
        print(f"🎯 Using device: {self.device}")
        
        self.direct_model = None
        self.direct_processor = None
        self._model_loaded = False
        
    def _load_direct_model(self):
        """Load model directly using transformers (lazily on first use)"""
        if self._model_loaded:
            return
            
        print("🔄 Loading Gemma 3n model directly...")
        
        try:
            # Use local model path
            local_model_path = self.model_path
            
            # Check if local model exists
            if not os.path.exists(local_model_path):
                print(f"❌ Local model not found at {local_model_path}")
                raise FileNotFoundError(f"Local model not found at {local_model_path}")
            
            # Load processor and model from local directory
            self.direct_processor = AutoProcessor.from_pretrained(
                local_model_path, 
                trust_remote_code=True
            )
            
            # Load model with auto dtype
            self.direct_model = AutoModelForImageTextToText.from_pretrained(
                local_model_path, 
                torch_dtype="auto", 
                device_map=self.device,
                trust_remote_code=True,
                low_cpu_mem_usage=True
            )
            
            self._model_loaded = True
            print("✅ Direct model loaded successfully")
            
        except Exception as e:
            print(f"❌ Failed to load direct model: {e}")
            raise
    
    def _load_image_from_url(self, url: str) -> Optional[Image.Image]:
        """Load image from URL or local path"""
        try:
            print(f"🔊 Loading image from URL/path: {url}")
            
            # Check if it's a local file path
            if os.path.exists(url):
                img = Image.open(url).convert("RGB")
                print(f"🔊 Successfully loaded local image: {img.size}")
                return img
            
            # Otherwise treat as URL
            response = requests.get(url, timeout=15)
            response.raise_for_status()
            img = Image.open(BytesIO(response.content)).convert("RGB")
            print(f"🔊 Successfully loaded image from URL: {img.size}")
            return img
        except Exception as e:
            print(f"🔊 Error loading image from URL/path {url}: {e}")
            return None
    
    def chat_text(self, messages: List[Dict]) -> Dict:
        """
        Send text-only chat request using direct model loading
        
        Args:
            messages: List of message dictionaries
        
        Returns:
            Dictionary with response and metadata
        """
        try:
            # Load model if not already loaded
            if not self._model_loaded:
                self._load_direct_model()
            
            if not self.direct_model or not self.direct_processor:
                raise Exception("Direct model not loaded")
            
            print(f"🔊 Using direct model for text")
            print(f"🔊 Text chat request:")
            print(f"   Messages: {json.dumps(messages, indent=2)}")
            
            start_time = time.time()
            
            # Apply chat template
            input_ids = self.direct_processor.apply_chat_template(
                messages,
                add_generation_prompt=True,
                tokenize=True,
                return_dict=True,
                return_tensors="pt"
            )
            
            # Move to CPU with the same dtype as the model
            model_dtype = next(self.direct_model.parameters()).dtype
            input_ids = input_ids.to("cpu", dtype=model_dtype)
            print(f"🔊 Using model dtype: {model_dtype}")
            
            # Generate response
            outputs = self.direct_model.generate(
                **input_ids, 
                max_new_tokens=256,
                do_sample=True,
                temperature=0.7
            )
            
            # Decode response
            decoded_outputs = self.direct_processor.batch_decode(
                outputs,
                skip_special_tokens=False,
                clean_up_tokenization_spaces=False
            )
            
            if isinstance(decoded_outputs, list) and len(decoded_outputs) > 0:
                response_text = decoded_outputs[0]
            else:
                response_text = str(decoded_outputs)
            
            # Extract just the model's response (after <start_of_turn>model)
            if '<start_of_turn>model' in response_text:
                model_response = response_text.split('<start_of_turn>model')[-1]
                if '<end_of_turn>' in model_response:
                    model_response = model_response.split('<end_of_turn>')[0]
                # Clean up any remaining special tokens
                model_response = model_response.replace('<bos>', '').replace('<eos>', '').strip()
            else:
                model_response = response_text
            
            end_time = time.time()
            inference_time = end_time - start_time
            
            print(f"🔊 Text response: {model_response}")
            print(f"⏱️  Text inference time: {inference_time:.2f} seconds")
            
            return {
                'success': True,
                'response': model_response,
                'mode': 'text-direct',
                'model': 'gemma3n-4b',
                'inference_time': inference_time
            }
            
        except Exception as e:
            import traceback
            print(f"🔊 Text inference error: {e}")
            print(f"🔊 Full traceback: {traceback.format_exc()}")
            return {
                'success': False,
                'error': str(e),
                'mode': 'text-direct'
            }
    
    def chat_image(self, messages: List[Dict]) -> Dict:
        """
        Send image analysis request using direct model loading
        
        Args:
            messages: List of message dictionaries (images should be embedded in messages)
        
        Returns:
            Dictionary with response and metadata
        """
        try:
            # Load model if not already loaded
            if not self._model_loaded:
                self._load_direct_model()
            
            if not self.direct_model or not self.direct_processor:
                raise Exception("Direct model not loaded")
            
            print(f"🔊 Using direct model for image analysis")
            print(f"🔊 Image chat request:")
            print(f"   Messages: {json.dumps(messages, indent=2)}")
            
            start_time = time.time()
            
            # Apply chat template - let the processor handle images from messages
            print(f"🔊 Applying chat template with messages")
            template_start = time.time()
            input_ids = self.direct_processor.apply_chat_template(
                messages,
                add_generation_prompt=True,
                tokenize=True,
                return_dict=True,
                return_tensors="pt"
            )
            template_time = time.time() - template_start
            print(f"🔊 Chat template applied in {template_time:.2f} seconds")
            
            # Move to CPU with the same dtype as the model
            model_dtype = next(self.direct_model.parameters()).dtype
            input_ids = input_ids.to("cpu", dtype=model_dtype)
            print(f"🔊 Using model dtype: {model_dtype}")
            
            # --- ADDED: Input tensor validation ---
            for k, v in input_ids.items():
                if hasattr(v, 'shape'):
                    print(f"🔍 Tensor {k}: shape={v.shape}, dtype={v.dtype}, min={v.min().item()}, max={v.max().item()}, any NaN={torch.isnan(v).any().item()}, any Inf={torch.isinf(v).any().item()}")
                    if torch.isnan(v).any() or torch.isinf(v).any():
                        raise ValueError(f"Input tensor {k} contains NaN or Inf values!")
            # --- END ADDED ---
            
            # Generate response
            try:
                outputs = self.direct_model.generate(
                    **input_ids, 
                    max_new_tokens=256,
                    do_sample=True,
                    temperature=0.7
                )
            except RuntimeError as gen_err:
                print(f"❌ Model generate() failed: {gen_err}")
                # If probability tensor error, suggest updating model or preprocessing
                if 'probability tensor' in str(gen_err):
                    print("⚠️  Probability tensor error: consider updating model weights, preprocessing, or temperature parameter.")
                return {
                    'success': False,
                    'error': str(gen_err),
                    'mode': 'image-direct'
                }
            
            # Decode response
            decoded_outputs = self.direct_processor.batch_decode(
                outputs,
                skip_special_tokens=False,
                clean_up_tokenization_spaces=False
            )
            
            if isinstance(decoded_outputs, list) and len(decoded_outputs) > 0:
                response_text = decoded_outputs[0]
            else:
                response_text = str(decoded_outputs)
            
            # Extract just the model's response (after <start_of_turn>model)
            if '<start_of_turn>model' in response_text:
                model_response = response_text.split('<start_of_turn>model')[-1]
                if '<end_of_turn>' in model_response:
                    model_response = model_response.split('<end_of_turn>')[0]
                # Clean up any remaining special tokens
                model_response = model_response.replace('<bos>', '').replace('<eos>', '').strip()
            else:
                model_response = response_text
            
            end_time = time.time()
            inference_time = end_time - start_time
            
            print(f"🔊 Image response: {model_response}")
            print(f"⏱️  Image inference time: {inference_time:.2f} seconds")
            
            return {
                'success': True,
                'response': model_response,
                'mode': 'image-direct',
                'model': 'gemma3n-4b',
                'inference_time': inference_time
            }
            
        except Exception as e:
            import traceback
            print(f"🔊 Image inference error: {e}")
            print(f"🔊 Full traceback: {traceback.format_exc()}")
            return {
                'success': False,
                'error': str(e),
                'mode': 'image-direct'
            }
        # Note: If probability tensor errors persist, consider updating model weights or preprocessing pipeline.
    
    def chat_video(self, messages: List[Dict]) -> Dict:
        """
        Send video analysis request using frame extraction and image analysis
        
        Args:
            messages: List of message dictionaries (video path should be embedded in messages)
        
        Returns:
            Dictionary with response and metadata
        """
        try:
            print(f"🎬 === MODEL MANAGER PIPELINE VIDEO START ===")
            print(f"   Messages received: {json.dumps(messages, indent=2)}")
            
            # Extract video path from messages
            video_path = None
            for msg in messages:
                if isinstance(msg.get("content"), list):
                    for item in msg["content"]:
                        if isinstance(item, dict) and item.get("type") == "video":
                            video_path = item.get("path")
                            break
            
            if not video_path:
                print(f"❌ No video path found in messages")
                return {
                    'success': False,
                    'error': 'No video path found in messages',
                    'mode': 'video-direct'
                }
            
            print(f"🔊 Video analysis request:")
            print(f"   Video path: {video_path}")
            
            # Check if video file exists
            print(f"🔍 Checking if video file exists: {video_path}")
            file_exists = os.path.exists(video_path)
            print(f"   File exists: {file_exists}")
            
            if not file_exists:
                print(f"❌ Video file not found: {video_path}")
                # List contents of the directory
<<<<<<< HEAD
                import os
=======
>>>>>>> ea0e5501
                dir_path = os.path.dirname(video_path)
                if os.path.exists(dir_path):
                    print(f"   Directory contents: {os.listdir(dir_path)}")
                else:
                    print(f"   Directory does not exist: {dir_path}")
                
                return {
                    'success': False,
                    'error': f'Video file not found: {video_path}',
                    'mode': 'video-direct'
                }
            
            start_time = time.time()
            
            # Extract frames from video
            frames = self._extract_video_frames(video_path)
            
            if not frames:
                print(f"❌ No frames extracted from video: {video_path}")
                # Try to get more info about the video file

                if os.path.exists(video_path):
                    print(f"   File size: {os.path.getsize(video_path)} bytes")
                    # Try to check if it's a valid video file
                    import subprocess
                    try:
                        result = subprocess.run(['ffprobe', '-v', 'quiet', '-print_format', 'json', '-show_format', '-show_streams', video_path], capture_output=True, text=True)
                        if result.returncode == 0:
                            print(f"   Video file is valid according to ffprobe")
                        else:
                            print(f"   Video file may be corrupted or unsupported format")
                    except:
                        print(f"   Could not check video format with ffprobe")
                else:
                    print(f"   Video file does not exist")
                
                return {
                    'success': False,
                    'error': 'No frames extracted from video. Please ensure the video file is valid and in a supported format (MP4, AVI, MOV).',
                    'mode': 'video-direct'
                }
            
            print(f"🔊 Extracted {len(frames)} frames from video")
            
            # Create a single message with all frames
            print(f"🔊 Creating video analysis message with {len(frames)} frames")
            
            # Save frames and create content list
            content = []
            saved_frames = []
            
            print(f"🔊 Saving {len(frames)} frames...")
            save_start = time.time()
            
            for i, frame in enumerate(frames):
                # Save frame to uploads directory
                timestamp = int(time.time() * 1000)
                frame_filename = f"video_frame_{timestamp}_{i}.jpg"
                frame_path = os.path.join("uploads", frame_filename)
                frame.save(frame_path, format='JPEG')
                saved_frames.append(frame_path)
                
                # Add frame to content
                content.append({"type": "image", "url": frame_path})
            
            save_time = time.time() - save_start
            print(f"🔊 Frame saving completed in {save_time:.2f} seconds")
            
            # Add structured text prompt for medical triage assessment
            structured_prompt = MEDICAL_TRIAGE_PROMPT
            
            content.append({"type": "text", "text": structured_prompt})
            
            # Create single message with all frames
            video_messages = [
                {
                    "role": "user",
                    "content": content
                }
            ]
            
            # Use the same image analysis method (which now handles multiple images)
            print(f"🔊 Starting image analysis for {len(frames)} frames...")
            analysis_start = time.time()
            result = self.chat_image(video_messages)
            analysis_time = time.time() - analysis_start
            print(f"🔊 Image analysis completed in {analysis_time:.2f} seconds")
            
            # Clean up frame files
            for frame_path in saved_frames:
                try:
                    os.remove(frame_path)
                except:
                    pass
            
            end_time = time.time()
            inference_time = end_time - start_time
            
            print(f"🔊 Video analysis completed in {inference_time:.2f} seconds")
            
            # Add video-specific metadata to the result
            if result['success']:
                result['frames_analyzed'] = len(frames)
                result['total_frames'] = len(frames)
                result['mode'] = 'video-direct'
            
            return result
            
        except Exception as e:
            import traceback
            print(f"🔊 Video analysis error: {e}")
            print(f"🔊 Full traceback: {traceback.format_exc()}")
            return {
                'success': False,
                'error': str(e),
                'mode': 'video-direct'
            }
    
    def _extract_video_frames(self, video_path: str, max_frames: int = 3) -> List[Image.Image]:
        """
        Extract frames from video file
        
        Args:
            video_path: Path to video file
            max_frames: Maximum number of frames to extract
        
        Returns:
            List of PIL Images
        """
        try:
            
            print(f"🔊 Starting video frame extraction:")
            print(f"   Video path: {video_path}")
            print(f"   File exists: {os.path.exists(video_path)}")
            print(f"   File size: {os.path.getsize(video_path) if os.path.exists(video_path) else 'N/A'} bytes")
            
            # Open video file
            cap = cv2.VideoCapture(video_path)
            
            if not cap.isOpened():
                print(f"❌ Could not open video file: {video_path}")
                print(f"   Trying to check video format...")
                # Try to get more info about the file
                import subprocess
                try:
                    result = subprocess.run(['file', video_path], capture_output=True, text=True)
                    print(f"   File type: {result.stdout.strip()}")
                except:
                    print(f"   Could not determine file type")
                return []
            
            # Get video properties
            total_frames = int(cap.get(cv2.CAP_PROP_FRAME_COUNT))
            fps = cap.get(cv2.CAP_PROP_FPS)
            duration = total_frames / fps if fps > 0 else 0
            width = int(cap.get(cv2.CAP_PROP_FRAME_WIDTH))
            height = int(cap.get(cv2.CAP_PROP_FRAME_HEIGHT))
            
            print(f"🔊 Video info: {total_frames} frames, {fps:.2f} fps, {duration:.2f}s duration, {width}x{height}")
            
            if total_frames <= 0:
                print(f"❌ Invalid video: {total_frames} frames")
                cap.release()
                return []
            
            # Calculate frame intervals to extract
            if total_frames <= max_frames:
                frame_indices = list(range(total_frames))
            else:
                # Extract frames evenly distributed throughout the video
                step = total_frames // max_frames
                frame_indices = [i * step for i in range(max_frames)]
            
            print(f"🔊 Will extract frames at indices: {frame_indices}")
            
            frames = []
            for frame_idx in frame_indices:
                # Set frame position
                cap.set(cv2.CAP_PROP_POS_FRAMES, frame_idx)
                
                # Read frame
                ret, frame = cap.read()
                if ret:
                    # Convert BGR to RGB
                    frame_rgb = cv2.cvtColor(frame, cv2.COLOR_BGR2RGB)
                    
                    # Convert to PIL Image
                    pil_image = Image.fromarray(frame_rgb)
                    
                    frames.append(pil_image)
                    print(f"🔊 Extracted frame {frame_idx + 1}/{total_frames}")
                else:
                    print(f"⚠️  Failed to read frame {frame_idx}")
            
            # Release video capture
            cap.release()
            
            print(f"🔊 Successfully extracted {len(frames)} frames")
            return frames
            
        except ImportError:
            print("❌ OpenCV not available. Install with: pip install opencv-python")
            return []
        except Exception as e:
            import traceback
            print(f"❌ Error extracting video frames: {e}")
            print(f"❌ Full traceback: {traceback.format_exc()}")
            return []
    
    def chat_audio(self, messages: List[Dict]) -> Dict:
        """
        Send audio transcription request using direct model loading
        
        Args:
            messages: List of message dictionaries (audio path should be embedded in messages)
        
        Returns:
            Dictionary with response and metadata
        """
        try:
            # Load model if not already loaded
            if not self._model_loaded:
                self._load_direct_model()
            
            if not self.direct_model or not self.direct_processor:
                raise Exception("Direct model not loaded")
            
            print(f"🔊 Using direct model for audio transcription")
            print(f"🔊 Audio chat request:")
            print(f"   Messages: {json.dumps(messages, indent=2)}")
            
            start_time = time.time()
            
            # Apply chat template
            input_ids = self.direct_processor.apply_chat_template(
                messages,
                add_generation_prompt=True,
                tokenize=True,
                return_dict=True,
                return_tensors="pt"
            )
            
            # Move to CPU with the same dtype as the model
            model_dtype = next(self.direct_model.parameters()).dtype
            input_ids = input_ids.to("cpu", dtype=model_dtype)
            print(f"🔊 Using model dtype: {model_dtype}")
            
            # Generate response
            outputs = self.direct_model.generate(
                **input_ids, 
                max_new_tokens=512,  # Longer for audio transcription
                do_sample=True,
                temperature=0.7
            )
            
            # Decode response
            decoded_outputs = self.direct_processor.batch_decode(
                outputs,
                skip_special_tokens=False,
                clean_up_tokenization_spaces=False
            )
            
            if isinstance(decoded_outputs, list) and len(decoded_outputs) > 0:
                response_text = decoded_outputs[0]
            else:
                response_text = str(decoded_outputs)
            
            # Extract just the model's response (after <start_of_turn>model)
            if '<start_of_turn>model' in response_text:
                model_response = response_text.split('<start_of_turn>model')[-1]
                if '<end_of_turn>' in model_response:
                    model_response = model_response.split('<end_of_turn>')[0]
                # Clean up any remaining special tokens
                model_response = model_response.replace('<bos>', '').replace('<eos>', '').strip()
            else:
                model_response = response_text
            
            end_time = time.time()
            inference_time = end_time - start_time
            
            print(f"🔊 Audio response: {model_response}")
            print(f"⏱️  Audio transcription time: {inference_time:.2f} seconds")
            
            return {
                'success': True,
                'response': model_response,
                'mode': 'audio-direct',
                'model': 'gemma3n-local',
                'inference_time': inference_time
            }
            
        except Exception as e:
            import traceback
            print(f"🔊 Audio transcription error: {e}")
            print(f"🔊 Full traceback: {traceback.format_exc()}")
            return {
                'success': False,
                'error': str(e),
                'mode': 'audio-direct'
            }
    
    def get_status(self) -> Dict:
        """Get current model status"""
        return {
            'mode': 'direct',
            'model_path': self.model_path,
            'device': self.device,
            'model_loaded': self._model_loaded,
            'direct_model_loaded': self.direct_model is not None,
            'direct_processor_loaded': self.direct_processor is not None
        }

# Global instance
_pipeline_manager = None

def get_pipeline_manager() -> ModelManagerPipeline:
    """Get global pipeline manager instance"""
    global _pipeline_manager
    if _pipeline_manager is None:
        _pipeline_manager = ModelManagerPipeline()
    return _pipeline_manager <|MERGE_RESOLUTION|>--- conflicted
+++ resolved
@@ -356,10 +356,6 @@
             if not file_exists:
                 print(f"❌ Video file not found: {video_path}")
                 # List contents of the directory
-<<<<<<< HEAD
-                import os
-=======
->>>>>>> ea0e5501
                 dir_path = os.path.dirname(video_path)
                 if os.path.exists(dir_path):
                     print(f"   Directory contents: {os.listdir(dir_path)}")
@@ -680,4 +676,4 @@
     global _pipeline_manager
     if _pipeline_manager is None:
         _pipeline_manager = ModelManagerPipeline()
-    return _pipeline_manager +    return _pipeline_manager 
