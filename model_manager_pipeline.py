--- conflicted
+++ resolved
@@ -9,6 +9,7 @@
 from typing import Dict, List, Optional
 import time
 import os
+import cv2
 from prompts import MEDICAL_TRIAGE_PROMPT
 
 class ModelManagerPipeline:
@@ -324,6 +325,9 @@
             Dictionary with response and metadata
         """
         try:
+            print(f"🎬 === MODEL MANAGER PIPELINE VIDEO START ===")
+            print(f"   Messages received: {json.dumps(messages, indent=2)}")
+            
             # Extract video path from messages
             video_path = None
             for msg in messages:
@@ -334,6 +338,7 @@
                             break
             
             if not video_path:
+                print(f"❌ No video path found in messages")
                 return {
                     'success': False,
                     'error': 'No video path found in messages',
@@ -344,7 +349,19 @@
             print(f"   Video path: {video_path}")
             
             # Check if video file exists
-            if not os.path.exists(video_path):
+            print(f"🔍 Checking if video file exists: {video_path}")
+            file_exists = os.path.exists(video_path)
+            print(f"   File exists: {file_exists}")
+            
+            if not file_exists:
+                print(f"❌ Video file not found: {video_path}")
+                # List contents of the directory
+                dir_path = os.path.dirname(video_path)
+                if os.path.exists(dir_path):
+                    print(f"   Directory contents: {os.listdir(dir_path)}")
+                else:
+                    print(f"   Directory does not exist: {dir_path}")
+                
                 return {
                     'success': False,
                     'error': f'Video file not found: {video_path}',
@@ -359,10 +376,7 @@
             if not frames:
                 print(f"❌ No frames extracted from video: {video_path}")
                 # Try to get more info about the video file
-<<<<<<< HEAD
-                import os
-=======
->>>>>>> 1b7cbab4
+
                 if os.path.exists(video_path):
                     print(f"   File size: {os.path.getsize(video_path)} bytes")
                     # Try to check if it's a valid video file
@@ -472,8 +486,6 @@
             List of PIL Images
         """
         try:
-            import cv2
-            import os
             
             print(f"🔊 Starting video frame extraction:")
             print(f"   Video path: {video_path}")
