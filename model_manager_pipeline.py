import torch
from transformers import pipeline, AutoProcessor, AutoModelForImageTextToText
import requests
from PIL import Image
from io import BytesIO
import json
import io
import base64
from typing import Dict, List, Optional
import time
import os
import cv2
from prompts import MEDICAL_TRIAGE_PROMPT

class ModelManagerPipeline:
    """Model manager using direct model loading for all tasks"""
    
    def __init__(self, model_path: str = "./models/gemma3n-4b", device: str = None):
        """
        Initialize direct model manager
        
        Args:
            model_path: Path to local model or Hugging Face model name
            device: Device to run on ("cpu", "cuda:0", etc.) - auto-detects if None
        """
        self.model_path = model_path
        
        # Auto-detect device for any GPU
        if device is None:
            if torch.cuda.is_available():
<<<<<<< HEAD
                            # Check if it's a Jetson device (multiple indicators)
            is_jetson = self._is_jetson_device()
            if is_jetson:
                print("🚀 Detected Jetson device, using CUDA")
            else:
                print("🚀 Detected standard GPU device, using CUDA")
            self.device = "cuda:0"
=======
                # Check if it's a Jetson device (multiple indicators)
                is_jetson = self._is_jetson_device()
                if is_jetson:
                    print("🚀 Detected Jetson device, using CUDA")
                else:
                    print("🚀 Detected standard GPU device, using CUDA")
                self.device = "cuda:0"
>>>>>>> bae5d96a
            else:
                print("🚀 No CUDA available, using CPU")
                self.device = "cpu"
        else:
            self.device = device
            
        print(f"🎯 Using device: {self.device}")
        
        # Print device capabilities
        if self.device == "cuda:0" and torch.cuda.is_available():
            gpu_name = torch.cuda.get_device_name(0)
            gpu_memory = torch.cuda.get_device_properties(0).total_memory / 1024**3
            device_type = "Jetson" if self._is_jetson_device() else "Standard GPU"
            print(f"📊 GPU: {gpu_name} ({gpu_memory:.1f} GB) - {device_type}")
        
        self.direct_model = None
        self.direct_processor = None
        self._model_loaded = False
        
        # GPU memory optimization for all CUDA devices
        if self.device == "cuda:0" and torch.cuda.is_available():
            print("🚀 Setting up GPU optimizations...")
            
            # Check if it's Jetson
            is_jetson = self._is_jetson_device()
            if is_jetson:
                print("   🎯 Jetson device detected - using specialized optimizations")
                # Jetson-specific memory fraction (more conservative)
                torch.cuda.set_per_process_memory_fraction(0.8)
            else:
                print("   🎯 Standard GPU device detected")
                # Standard GPU memory fraction
                torch.cuda.set_per_process_memory_fraction(0.9)
            
            # Enable memory efficient attention if available
            try:
                torch.backends.cuda.enable_flash_sdp(True)
                print("   ✅ Flash attention enabled")
            except:
                print("   ⚠️  Flash attention not available")
            
            # Clear GPU cache
            torch.cuda.empty_cache()
            print("   ✅ GPU memory cache cleared")
            
            # Print GPU info
            gpu_name = torch.cuda.get_device_name(0)
            gpu_memory = torch.cuda.get_device_properties(0).total_memory / 1024**3
            print(f"   📊 GPU: {gpu_name} ({gpu_memory:.1f} GB)")
            print(f"   🎯 Device type: {'Jetson' if is_jetson else 'Standard GPU'}")
        
    def _load_direct_model(self):
        """Load model directly using transformers (lazily on first use)"""
        if self._model_loaded:
            return
            
        print("🔄 Loading Gemma 3n model directly...")
        
        try:
            # Use local model path
            local_model_path = self.model_path
            
            # Check if local model exists
            if not os.path.exists(local_model_path):
                print(f"❌ Local model not found at {local_model_path}")
                raise FileNotFoundError(f"Local model not found at {local_model_path}")
            
            # Load processor and model from local directory
            self.direct_processor = AutoProcessor.from_pretrained(
                local_model_path, 
                trust_remote_code=True
            )
            
            # Load model with GPU optimizations
            if self.device == "cuda:0" and torch.cuda.is_available():
                is_jetson = self._is_jetson_device()
                
                if is_jetson:
                    print("🚀 Loading model with Jetson optimizations...")
                    # Use float16 for Jetson GPU memory efficiency
                    self.direct_model = AutoModelForImageTextToText.from_pretrained(
                        local_model_path, 
                        torch_dtype=torch.float16, 
                        device_map=self.device,
                        trust_remote_code=True,
                        low_cpu_mem_usage=True
                    )
                    print("✅ Model loaded with float16 on Jetson GPU")
                else:
                    print("🚀 Loading model with standard GPU optimizations...")
                    # Use auto dtype for standard GPUs (can handle higher precision)
                    self.direct_model = AutoModelForImageTextToText.from_pretrained(
                        local_model_path, 
                        torch_dtype="auto", 
                        device_map=self.device,
                        trust_remote_code=True,
                        low_cpu_mem_usage=True
                    )
                    print("✅ Model loaded with auto dtype on standard GPU")
            else:
                # CPU loading
                print("🚀 Loading model on CPU...")
                self.direct_model = AutoModelForImageTextToText.from_pretrained(
                    local_model_path, 
                    torch_dtype="auto", 
                    device_map=self.device,
                    trust_remote_code=True,
                    low_cpu_mem_usage=True
                )
                print("✅ Model loaded on CPU")
            
            self._model_loaded = True
            print("✅ Direct model loaded successfully")
            
        except Exception as e:
            print(f"❌ Failed to load direct model: {e}")
            raise
    
    def _load_image_from_url(self, url: str) -> Optional[Image.Image]:
        """Load image from URL or local path"""
        try:
            print(f"🔊 Loading image from URL/path: {url}")
            
            # Check if it's a local file path
            if os.path.exists(url):
                img = Image.open(url).convert("RGB")
                print(f"🔊 Successfully loaded local image: {img.size}")
                return img
            
            # Otherwise treat as URL
            response = requests.get(url, timeout=15)
            response.raise_for_status()
            img = Image.open(BytesIO(response.content)).convert("RGB")
            print(f"🔊 Successfully loaded image from URL: {img.size}")
            return img
        except Exception as e:
            print(f"🔊 Error loading image from URL/path {url}: {e}")
            return None
    
    def chat_text(self, messages: List[Dict]) -> Dict:
        """
        Send text-only chat request using direct model loading
        
        Args:
            messages: List of message dictionaries
        
        Returns:
            Dictionary with response and metadata
        """
        try:
            # Load model if not already loaded
            if not self._model_loaded:
                self._load_direct_model()
            
            if not self.direct_model or not self.direct_processor:
                raise Exception("Direct model not loaded")
            
            print(f"🔊 Using direct model for text")
            print(f"🔊 Text chat request:")
            print(f"   Messages: {json.dumps(messages, indent=2)}")
            
            start_time = time.time()
            
            # Apply chat template
            input_ids = self.direct_processor.apply_chat_template(
                messages,
                add_generation_prompt=True,
                tokenize=True,
                return_dict=True,
                return_tensors="pt"
            )
            
            # Move to the same device as the model
            model_dtype = next(self.direct_model.parameters()).dtype
            input_ids = input_ids.to(self.device, dtype=model_dtype)
            print(f"🔊 Using model dtype: {model_dtype} on device: {self.device}")
            
            # Generate response
            outputs = self.direct_model.generate(
                **input_ids, 
                max_new_tokens=256,
                do_sample=True,
                temperature=0.7
            )
            
            # Decode response
            decoded_outputs = self.direct_processor.batch_decode(
                outputs,
                skip_special_tokens=False,
                clean_up_tokenization_spaces=False
            )
            
            if isinstance(decoded_outputs, list) and len(decoded_outputs) > 0:
                response_text = decoded_outputs[0]
            else:
                response_text = str(decoded_outputs)
            
            # Extract just the model's response (after <start_of_turn>model)
            if '<start_of_turn>model' in response_text:
                model_response = response_text.split('<start_of_turn>model')[-1]
                if '<end_of_turn>' in model_response:
                    model_response = model_response.split('<end_of_turn>')[0]
                # Clean up any remaining special tokens
                model_response = model_response.replace('<bos>', '').replace('<eos>', '').strip()
            else:
                model_response = response_text
            
            end_time = time.time()
            inference_time = end_time - start_time
            
            print(f"🔊 Text response: {model_response}")
            print(f"⏱️  Text inference time: {inference_time:.2f} seconds")
            
            return {
                'success': True,
                'response': model_response,
                'mode': 'text-direct',
                'model': 'gemma3n-4b',
                'inference_time': inference_time
            }
            
        except Exception as e:
            import traceback
            print(f"🔊 Text inference error: {e}")
            print(f"🔊 Full traceback: {traceback.format_exc()}")
            return {
                'success': False,
                'error': str(e),
                'mode': 'text-direct'
            }
    
    def chat_image(self, messages: List[Dict]) -> Dict:
        """
        Send image analysis request using direct model loading
        
        Args:
            messages: List of message dictionaries (images should be embedded in messages)
        
        Returns:
            Dictionary with response and metadata
        """
        try:
            # Load model if not already loaded
            if not self._model_loaded:
                self._load_direct_model()
            
            if not self.direct_model or not self.direct_processor:
                raise Exception("Direct model not loaded")
            
            print(f"🔊 Using direct model for image analysis")
            print(f"🔊 Image chat request:")
            print(f"   Messages: {json.dumps(messages, indent=2)}")
            
            start_time = time.time()
            
            # Apply chat template - let the processor handle images from messages
            print(f"🔊 Applying chat template with messages")
            template_start = time.time()
            input_ids = self.direct_processor.apply_chat_template(
                messages,
                add_generation_prompt=True,
                tokenize=True,
                return_dict=True,
                return_tensors="pt"
            )
            template_time = time.time() - template_start
            print(f"🔊 Chat template applied in {template_time:.2f} seconds")
            
            # Move to the same device as the model
            model_dtype = next(self.direct_model.parameters()).dtype
            input_ids = input_ids.to(self.device, dtype=model_dtype)
            print(f"🔊 Using model dtype: {model_dtype} on device: {self.device}")
            
            # --- ADDED: Input tensor validation ---
            for k, v in input_ids.items():
                if hasattr(v, 'shape'):
                    print(f"🔍 Tensor {k}: shape={v.shape}, dtype={v.dtype}, min={v.min().item()}, max={v.max().item()}, any NaN={torch.isnan(v).any().item()}, any Inf={torch.isinf(v).any().item()}")
                    if torch.isnan(v).any() or torch.isinf(v).any():
                        raise ValueError(f"Input tensor {k} contains NaN or Inf values!")
            # --- END ADDED ---
            
            # Generate response
            try:
                outputs = self.direct_model.generate(
                    **input_ids, 
                    max_new_tokens=256,
                    do_sample=True,
                    temperature=0.7
                )
            except RuntimeError as gen_err:
                print(f"❌ Model generate() failed: {gen_err}")
                # If probability tensor error, suggest updating model or preprocessing
                if 'probability tensor' in str(gen_err):
                    print("⚠️  Probability tensor error: consider updating model weights, preprocessing, or temperature parameter.")
                return {
                    'success': False,
                    'error': str(gen_err),
                    'mode': 'image-direct'
                }
            
            # Decode response
            decoded_outputs = self.direct_processor.batch_decode(
                outputs,
                skip_special_tokens=False,
                clean_up_tokenization_spaces=False
            )
            
            if isinstance(decoded_outputs, list) and len(decoded_outputs) > 0:
                response_text = decoded_outputs[0]
            else:
                response_text = str(decoded_outputs)
            
            # Extract just the model's response (after <start_of_turn>model)
            if '<start_of_turn>model' in response_text:
                model_response = response_text.split('<start_of_turn>model')[-1]
                if '<end_of_turn>' in model_response:
                    model_response = model_response.split('<end_of_turn>')[0]
                # Clean up any remaining special tokens
                model_response = model_response.replace('<bos>', '').replace('<eos>', '').strip()
            else:
                model_response = response_text
            
            end_time = time.time()
            inference_time = end_time - start_time
            
            print(f"🔊 Image response: {model_response}")
            print(f"⏱️  Image inference time: {inference_time:.2f} seconds")
            
            return {
                'success': True,
                'response': model_response,
                'mode': 'image-direct',
                'model': 'gemma3n-4b',
                'inference_time': inference_time
            }
            
        except Exception as e:
            import traceback
            print(f"🔊 Image inference error: {e}")
            print(f"🔊 Full traceback: {traceback.format_exc()}")
            return {
                'success': False,
                'error': str(e),
                'mode': 'image-direct'
            }
        # Note: If probability tensor errors persist, consider updating model weights or preprocessing pipeline.
    
    def chat_video(self, messages: List[Dict]) -> Dict:
        """
        Send video analysis request using frame extraction and image analysis
        
        Args:
            messages: List of message dictionaries (video path should be embedded in messages)
        
        Returns:
            Dictionary with response and metadata
        """
        try:
            print(f"🎬 === MODEL MANAGER PIPELINE VIDEO START ===")
            print(f"   Messages received: {json.dumps(messages, indent=2)}")
            
            # Extract video path from messages
            video_path = None
            for msg in messages:
                if isinstance(msg.get("content"), list):
                    for item in msg["content"]:
                        if isinstance(item, dict) and item.get("type") == "video":
                            video_path = item.get("path")
                            break
            
            if not video_path:
                print(f"❌ No video path found in messages")
                return {
                    'success': False,
                    'error': 'No video path found in messages',
                    'mode': 'video-direct'
                }
            
            print(f"🔊 Video analysis request:")
            print(f"   Video path: {video_path}")
            
            # Check if video file exists
            print(f"🔍 Checking if video file exists: {video_path}")
            file_exists = os.path.exists(video_path)
            print(f"   File exists: {file_exists}")
            
            if not file_exists:
                print(f"❌ Video file not found: {video_path}")
                # List contents of the directory
                dir_path = os.path.dirname(video_path)
                if os.path.exists(dir_path):
                    print(f"   Directory contents: {os.listdir(dir_path)}")
                else:
                    print(f"   Directory does not exist: {dir_path}")
                
                return {
                    'success': False,
                    'error': f'Video file not found: {video_path}',
                    'mode': 'video-direct'
                }
            
            start_time = time.time()
            
            # Extract frames from video
            frames = self._extract_video_frames(video_path)
            
            if not frames:
                print(f"❌ No frames extracted from video: {video_path}")
                # Try to get more info about the video file

                if os.path.exists(video_path):
                    print(f"   File size: {os.path.getsize(video_path)} bytes")
                    # Try to check if it's a valid video file
                    import subprocess
                    try:
                        result = subprocess.run(['ffprobe', '-v', 'quiet', '-print_format', 'json', '-show_format', '-show_streams', video_path], capture_output=True, text=True)
                        if result.returncode == 0:
                            print(f"   Video file is valid according to ffprobe")
                        else:
                            print(f"   Video file may be corrupted or unsupported format")
                    except:
                        print(f"   Could not check video format with ffprobe")
                else:
                    print(f"   Video file does not exist")
                
                return {
                    'success': False,
                    'error': 'No frames extracted from video. Please ensure the video file is valid and in a supported format (MP4, AVI, MOV).',
                    'mode': 'video-direct'
                }
            
            print(f"🔊 Extracted {len(frames)} frames from video")
            
            # Create a single message with all frames
            print(f"🔊 Creating video analysis message with {len(frames)} frames")
            
            # Save frames and create content list
            content = []
            saved_frames = []
            
            print(f"🔊 Saving {len(frames)} frames...")
            save_start = time.time()
            
            for i, frame in enumerate(frames):
                # Save frame to uploads directory
                timestamp = int(time.time() * 1000)
                frame_filename = f"video_frame_{timestamp}_{i}.jpg"
                frame_path = os.path.join("uploads", frame_filename)
                frame.save(frame_path, format='JPEG')
                saved_frames.append(frame_path)
                
                # Add frame to content
                content.append({"type": "image", "url": frame_path})
            
            save_time = time.time() - save_start
            print(f"🔊 Frame saving completed in {save_time:.2f} seconds")
            
            # Add structured text prompt for medical triage assessment
            structured_prompt = MEDICAL_TRIAGE_PROMPT
            
            content.append({"type": "text", "text": structured_prompt})
            
            # Create single message with all frames
            video_messages = [
                {
                    "role": "user",
                    "content": content
                }
            ]
            
            # Use the same image analysis method (which now handles multiple images)
            print(f"🔊 Starting image analysis for {len(frames)} frames...")
            analysis_start = time.time()
            result = self.chat_image(video_messages)
            analysis_time = time.time() - analysis_start
            print(f"🔊 Image analysis completed in {analysis_time:.2f} seconds")
            
            # Clean up frame files
            for frame_path in saved_frames:
                try:
                    os.remove(frame_path)
                except:
                    pass
            
            end_time = time.time()
            inference_time = end_time - start_time
            
            print(f"🔊 Video analysis completed in {inference_time:.2f} seconds")
            
            # Add video-specific metadata to the result
            if result['success']:
                result['frames_analyzed'] = len(frames)
                result['total_frames'] = len(frames)
                result['mode'] = 'video-direct'
            
            return result
            
        except Exception as e:
            import traceback
            print(f"🔊 Video analysis error: {e}")
            print(f"🔊 Full traceback: {traceback.format_exc()}")
            return {
                'success': False,
                'error': str(e),
                'mode': 'video-direct'
            }
    
    def _extract_video_frames(self, video_path: str, max_frames: int = 3) -> List[Image.Image]:
        """
        Extract frames from video file
        
        Args:
            video_path: Path to video file
            max_frames: Maximum number of frames to extract
        
        Returns:
            List of PIL Images
        """
        try:
            
            print(f"🔊 Starting video frame extraction:")
            print(f"   Video path: {video_path}")
            print(f"   File exists: {os.path.exists(video_path)}")
            print(f"   File size: {os.path.getsize(video_path) if os.path.exists(video_path) else 'N/A'} bytes")
            
            # Open video file
            cap = cv2.VideoCapture(video_path)
            
            if not cap.isOpened():
                print(f"❌ Could not open video file: {video_path}")
                print(f"   Trying to check video format...")
                # Try to get more info about the file
                import subprocess
                try:
                    result = subprocess.run(['file', video_path], capture_output=True, text=True)
                    print(f"   File type: {result.stdout.strip()}")
                except:
                    print(f"   Could not determine file type")
                return []
            
            # Get video properties
            total_frames = int(cap.get(cv2.CAP_PROP_FRAME_COUNT))
            fps = cap.get(cv2.CAP_PROP_FPS)
            duration = total_frames / fps if fps > 0 else 0
            width = int(cap.get(cv2.CAP_PROP_FRAME_WIDTH))
            height = int(cap.get(cv2.CAP_PROP_FRAME_HEIGHT))
            
            print(f"🔊 Video info: {total_frames} frames, {fps:.2f} fps, {duration:.2f}s duration, {width}x{height}")
            
            if total_frames <= 0:
                print(f"❌ Invalid video: {total_frames} frames")
                cap.release()
                return []
            
            # Calculate frame intervals to extract
            if total_frames <= max_frames:
                frame_indices = list(range(total_frames))
            else:
                # Extract frames evenly distributed throughout the video
                step = total_frames // max_frames
                frame_indices = [i * step for i in range(max_frames)]
            
            print(f"🔊 Will extract frames at indices: {frame_indices}")
            
            frames = []
            for frame_idx in frame_indices:
                # Set frame position
                cap.set(cv2.CAP_PROP_POS_FRAMES, frame_idx)
                
                # Read frame
                ret, frame = cap.read()
                if ret:
                    # Convert BGR to RGB
                    frame_rgb = cv2.cvtColor(frame, cv2.COLOR_BGR2RGB)
                    
                    # Convert to PIL Image
                    pil_image = Image.fromarray(frame_rgb)
                    
                    frames.append(pil_image)
                    print(f"🔊 Extracted frame {frame_idx + 1}/{total_frames}")
                else:
                    print(f"⚠️  Failed to read frame {frame_idx}")
            
            # Release video capture
            cap.release()
            
            print(f"🔊 Successfully extracted {len(frames)} frames")
            return frames
            
        except ImportError:
            print("❌ OpenCV not available. Install with: pip install opencv-python")
            return []
        except Exception as e:
            import traceback
            print(f"❌ Error extracting video frames: {e}")
            print(f"❌ Full traceback: {traceback.format_exc()}")
            return []
    
    def chat_audio(self, messages: List[Dict]) -> Dict:
        """
        Send audio transcription request using direct model loading
        
        Args:
            messages: List of message dictionaries (audio path should be embedded in messages)
        
        Returns:
            Dictionary with response and metadata
        """
        try:
            # Load model if not already loaded
            if not self._model_loaded:
                self._load_direct_model()
            
            if not self.direct_model or not self.direct_processor:
                raise Exception("Direct model not loaded")
            
            print(f"🔊 Using direct model for audio transcription")
            print(f"🔊 Audio chat request:")
            print(f"   Messages: {json.dumps(messages, indent=2)}")
            
            start_time = time.time()
            
            # Apply chat template
            input_ids = self.direct_processor.apply_chat_template(
                messages,
                add_generation_prompt=True,
                tokenize=True,
                return_dict=True,
                return_tensors="pt"
            )
            
            # Move to the same device as the model
            model_dtype = next(self.direct_model.parameters()).dtype
            input_ids = input_ids.to(self.device, dtype=model_dtype)
            print(f"🔊 Using model dtype: {model_dtype} on device: {self.device}")
            
            # Generate response
            outputs = self.direct_model.generate(
                **input_ids, 
                max_new_tokens=512,  # Longer for audio transcription
                do_sample=True,
                temperature=0.7
            )
            
            # Decode response
            decoded_outputs = self.direct_processor.batch_decode(
                outputs,
                skip_special_tokens=False,
                clean_up_tokenization_spaces=False
            )
            
            if isinstance(decoded_outputs, list) and len(decoded_outputs) > 0:
                response_text = decoded_outputs[0]
            else:
                response_text = str(decoded_outputs)
            
            # Extract just the model's response (after <start_of_turn>model)
            if '<start_of_turn>model' in response_text:
                model_response = response_text.split('<start_of_turn>model')[-1]
                if '<end_of_turn>' in model_response:
                    model_response = model_response.split('<end_of_turn>')[0]
                # Clean up any remaining special tokens
                model_response = model_response.replace('<bos>', '').replace('<eos>', '').strip()
            else:
                model_response = response_text
            
            end_time = time.time()
            inference_time = end_time - start_time
            
            print(f"🔊 Audio response: {model_response}")
            print(f"⏱️  Audio transcription time: {inference_time:.2f} seconds")
            
            return {
                'success': True,
                'response': model_response,
                'mode': 'audio-direct',
                'model': 'gemma3n-local',
                'inference_time': inference_time
            }
            
        except Exception as e:
            import traceback
            print(f"🔊 Audio transcription error: {e}")
            print(f"🔊 Full traceback: {traceback.format_exc()}")
            return {
                'success': False,
                'error': str(e),
                'mode': 'audio-direct'
            }
    
    def get_status(self) -> Dict:
        """Get current model status"""
        status = {
            'mode': 'direct',
            'model_path': self.model_path,
            'device': self.device,
            'model_loaded': self._model_loaded,
            'direct_model_loaded': self.direct_model is not None,
            'direct_processor_loaded': self.direct_processor is not None
        }
        
        # Add GPU info if available
        if torch.cuda.is_available():
            status['gpu_name'] = torch.cuda.get_device_name(0)
            status['gpu_memory_total'] = torch.cuda.get_device_properties(0).total_memory / 1024**3  # GB
            status['gpu_memory_allocated'] = torch.cuda.memory_allocated(0) / 1024**3  # GB
            status['gpu_memory_cached'] = torch.cuda.memory_reserved(0) / 1024**3  # GB
            status['is_jetson'] = os.path.exists("/etc/nv_tegra_release")
        
        return status

    def _is_jetson_device(self) -> bool:
        """Robust Jetson device detection (multiple indicators)"""
        try:
            jetson_indicators = [
                "/etc/nv_tegra_release",
                "/proc/device-tree/model",
                "/sys/module/tegra_fuse/parameters/tegra_chip_id"
            ]
            for indicator in jetson_indicators:
                if os.path.exists(indicator):
                    return True
            # Check GPU name for Jetson/Tegra/Xavier
            if torch.cuda.is_available():
                try:
                    device_name = torch.cuda.get_device_name(0).lower()
                    if any(x in device_name for x in ["tegra", "jetson", "xavier"]):
                        return True
                except Exception:
                    pass
            return False
        except Exception:
            return False

# Global instance
_pipeline_manager = None

def get_pipeline_manager() -> ModelManagerPipeline:
    """Get global pipeline manager instance"""
    global _pipeline_manager
    if _pipeline_manager is None:
        _pipeline_manager = ModelManagerPipeline()
    return _pipeline_manager 
<|MERGE_RESOLUTION|>--- conflicted
+++ resolved
@@ -28,15 +28,6 @@
         # Auto-detect device for any GPU
         if device is None:
             if torch.cuda.is_available():
-<<<<<<< HEAD
-                            # Check if it's a Jetson device (multiple indicators)
-            is_jetson = self._is_jetson_device()
-            if is_jetson:
-                print("🚀 Detected Jetson device, using CUDA")
-            else:
-                print("🚀 Detected standard GPU device, using CUDA")
-            self.device = "cuda:0"
-=======
                 # Check if it's a Jetson device (multiple indicators)
                 is_jetson = self._is_jetson_device()
                 if is_jetson:
@@ -44,7 +35,6 @@
                 else:
                     print("🚀 Detected standard GPU device, using CUDA")
                 self.device = "cuda:0"
->>>>>>> bae5d96a
             else:
                 print("🚀 No CUDA available, using CPU")
                 self.device = "cpu"
