--- conflicted
+++ resolved
@@ -1318,8 +1318,7 @@
     try:
         # Save video temporarily in uploads directory
         import tempfile
-<<<<<<< HEAD
-        import os
+        
         import time
         
         print(f"🎬 Starting video analysis for file: {file.filename}")
@@ -1327,16 +1326,6 @@
         print(f"   File size: {len(file.read())} bytes")
         file.seek(0)  # Reset file pointer
         
-=======
-        
-        import time
-        
-        print(f"🎬 Starting video analysis for file: {file.filename}")
-        print(f"   Content type: {file.content_type}")
-        print(f"   File size: {len(file.read())} bytes")
-        file.seek(0)  # Reset file pointer
-        
->>>>>>> ea0e5501
         # Save video temporarily
         with tempfile.NamedTemporaryFile(delete=False, suffix='.mp4') as tmp_file:
             file.save(tmp_file.name)
