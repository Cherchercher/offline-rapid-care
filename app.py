--- conflicted
+++ resolved
@@ -1335,14 +1335,11 @@
         print(f"   Temporary file exists: {os.path.exists(tmp_path)}")
         print(f"   Absolute path: {os.path.abspath(tmp_path)}")
         
-<<<<<<< HEAD
-=======
         # Small delay to ensure file is fully written and accessible
         import time
         time.sleep(1)
         print(f"⏳ Waited 1 second, file still exists: {os.path.exists(tmp_path)}")
         
->>>>>>> e0aa2c21
         # Use the new API approach - same as direct curl call
         messages = [
             {
