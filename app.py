from flask import Flask, render_template, request, jsonify, send_from_directory, Response
import requests
import json
import os
from datetime import datetime
import uuid
from typing import Dict
from model_manager_api import get_api_model_manager
from database_setup import get_db_manager
from vector_search import get_vector_search_manager
from offline_storage_manager import offline_storage
import re
from prompts import CHARACTERISTIC_EXTRACTION_PROMPT, VITALS_EXTRACTION_PROMPT, MEDICAL_TRIAGE_PROMPT, REUNIFICATION_SEARCH_PROMPT, DESCRIPTION_PARSING_PROMPT, AUDIO_TRANSCRIPTION_PROMPT, MEDICAL_TRANSCRIPTION_PROMPT, SOAP_SUBJECTIVE_PROMPT, SOAP_OBJECTIVE_PROMPT, SOAP_ASSESSMENT_PROMPT, SOAP_PLAN_PROMPT, GENERAL_MEDICAL_ANALYSIS_PROMPT, FALLBACK_CHARACTERISTIC_PROMPT, AI_QUERY_SYSTEM_PROMPT_TEMPLATE, TRANSCRIBE_TEXT_SYSTEM_PROMPT_TEMPLATE, AUDIO_ENHANCEMENT_PROMPT_TEMPLATE
from werkzeug.utils import secure_filename

app = Flask(__name__)

# Configuration
EDGE_AI_URL = "http://localhost:8080"  # Google Edge AI endpoint
JETSON_URL = "http://localhost:5000"   # Jetson AI endpoint
GEMMA_MODEL = "gemma3n:e4b"
USE_EDGE_AI = True  # Set to False to use direct model loading

# Create uploads directory for temporary images
UPLOADS_DIR = os.path.join(os.path.dirname(os.path.abspath(__file__)), 'uploads')
os.makedirs(UPLOADS_DIR, exist_ok=True)

# Initialize API model manager
model_manager = get_api_model_manager()

# In-memory storage for demo (in production, use a proper database)
patients = {}
incidents = {}
roles = {
    "ADMIN": "System administrator with full access",
    "PHYSICIAN": "Medical doctor with patient care authority",
    "NURSE": "Registered nurse for patient monitoring",
    "PARAMEDIC": "Emergency medical technician",
    "EMT": "Emergency medical technician",
    "REUNIFICATION_COORDINATOR": "Family reunification specialist",
    "FIELD_AGENT": "Field operations coordinator",
    "TRANSFER_AGENT": "Patient transfer coordinator",
    "LOGISTICS": "Supply and resource management",
    "MEDICAL_ASSISTANT": "Clinical support staff"
}

db_manager = get_db_manager()
vector_search = get_vector_search_manager()

@app.route('/')
def index():
    return render_template('index.html')

@app.route('/offline.html')
def offline_page():
    from flask import send_from_directory
    import os
    templates_dir = os.path.join(os.path.dirname(os.path.abspath(__file__)), 'templates')
    return send_from_directory(templates_dir, 'offline.html')

@app.route('/uploads/<filename>')
def uploaded_file(filename):
    """Serve uploaded files with proper MIME types"""
    import os
    from flask import send_from_directory, Response
    
    file_path = os.path.join(UPLOADS_DIR, filename)
    
    if not os.path.exists(file_path):
        return "File not found", 404
    
    # Determine MIME type based on file extension
    file_ext = os.path.splitext(filename)[1].lower()
    mime_types = {
        '.jpg': 'image/jpeg',
        '.jpeg': 'image/jpeg',
        '.png': 'image/png',
        '.gif': 'image/gif',
        '.wav': 'audio/wav',
        '.mp3': 'audio/mpeg',
        '.m4a': 'audio/mp4',
        '.ogg': 'audio/ogg',
        '.flac': 'audio/flac',
        '.mp4': 'video/mp4',
        '.avi': 'video/x-msvideo',
        '.mov': 'video/quicktime'
    }
    
    mime_type = mime_types.get(file_ext, 'application/octet-stream')
    
    # For audio files, ensure they're served with proper headers
    if mime_type.startswith('audio/'):
        with open(file_path, 'rb') as f:
            audio_data = f.read()
        
        response = Response(audio_data, mimetype=mime_type)
        response.headers['Content-Length'] = len(audio_data)
        response.headers['Accept-Ranges'] = 'bytes'
        return response
    
    # For other files, use send_from_directory
    return send_from_directory(UPLOADS_DIR, filename, mimetype=mime_type)

@app.route('/uploads', methods=['POST'])
def upload_file():
    """Upload a file to the uploads directory and return its URL"""
    if 'file' not in request.files:
        return jsonify({'success': False, 'error': 'No file part'}), 400
    file = request.files['file']
    if file.filename == '':
        return jsonify({'success': False, 'error': 'No selected file'}), 400
    filename = secure_filename(file.filename)
    save_path = os.path.join(UPLOADS_DIR, filename)
    file.save(save_path)
    url = f'/uploads/{filename}'
    return jsonify({'success': True, 'url': url})

@app.route('/chat/text', methods=['POST'])
def chat_text():
    try:
        data = request.json
        messages = data.get('messages', [])
        if not messages:
            return jsonify({'success': False, 'error': 'No messages provided'}), 400

        result = model_manager.chat_text(messages)
        if result['success']:
            return jsonify({
                'success': True,
                'response': result['response'],
                'timestamp': datetime.now().isoformat(),
                'mode': result.get('mode', 'unknown')
            })
        else:
            return jsonify({
                'success': False,
                'error': result.get('error', 'Unknown error')
            }), 500
    except Exception as e:
        import traceback
        traceback.print_exc()
        return jsonify({'success': False, 'error': str(e)}), 500
    

@app.route('/api/video/upload', methods=['POST'])
def upload_video():
    """Handle video upload and processing"""
    try:
        if 'video' not in request.files:
            return jsonify({'error': 'No video file provided'}), 400
        
        video_file = request.files['video']
        user_role = request.form.get('role', 'PARAMEDIC')
        
        if video_file.filename == '':
            return jsonify({'error': 'No video file selected'}), 400
        
        # Save video temporarily
        video_path = f"temp_video_{uuid.uuid4()}.mp4"
        video_file.save(video_path)
        
        # Use the new API approach for video processing
        messages = [
            {
                "role": "user", 
                "content": [
                    {"type": "video", "path": video_path}
                ]
            }
        ]
        
        # Use the model manager's video endpoint
        result = model_manager.chat_video(messages)
        analysis_results = result.get('response', 'Error analyzing video') if result['success'] else result.get('error', 'Unknown error')
        
        # Clean up temporary file
        try:
            os.remove(video_path)
        except:
            pass
        
        return jsonify({
            'success': True,
            'analysis': analysis_results,
            'timestamp': datetime.now().isoformat()
        })
        
    except Exception as e:
        import traceback
        traceback.print_exc()
        return jsonify({
            'success': False,
            'error': str(e)
        }), 500

@app.route('/api/video/analyze', methods=['POST'])
def analyze_video():
    """Analyze video from URL or existing file using the new API approach"""
    try:
        data = request.json
        video_path = data.get('video_path', '')
        user_role = data.get('role', 'PARAMEDIC')
        
        if not video_path or not os.path.exists(video_path):
            return jsonify({'error': 'Video file not found'}), 404
        
        # Use the new API approach - same as direct curl call
        messages = [
            {
                "role": "user", 
                "content": [
                    {"type": "video", "path": video_path}
                ]
            }
        ]
        
        # Use the model manager's video endpoint
        result = model_manager.chat_video(messages)
        
        return jsonify({
            'success': result['success'],
            'analysis': result.get('response', '') if result['success'] else result.get('error', 'Unknown error'),
            'timestamp': datetime.now().isoformat(),
            'mode': result.get('mode', 'unknown'),
            'inference_time': result.get('inference_time', 0),
            'frames_analyzed': result.get('frames_analyzed', 0)
        })
        
    except Exception as e:
        import traceback
        traceback.print_exc()
        return jsonify({
            'success': False,
            'error': str(e)
        }), 500

@app.route('/api/video/frame', methods=['POST'])
def analyze_frame():
    """Analyze a single frame from video"""
    try:
        data = request.json
        frame_data = data.get('frame', '')  # Base64 encoded image
        user_role = data.get('role', 'PARAMEDIC')
        
        if not frame_data:
            return jsonify({'error': 'No frame data provided'}), 400
        
        # Convert base64 to numpy array
        import base64
        import numpy as np
        from PIL import Image
        import io
        
        # Decode base64 image
        image_data = base64.b64decode(frame_data)
        image = Image.open(io.BytesIO(image_data))
        frame = np.array(image)
        
        # Convert frame to base64 for API call
        import base64
        import io
        
        # Convert PIL image to base64
        buffer = io.BytesIO()
        image.save(buffer, format='JPEG')
        frame_base64 = base64.b64encode(buffer.getvalue()).decode('utf-8')
        
        # Use the new API approach for frame analysis
        messages = [
            {
                "role": "user", 
                "content": [
                    {"type": "image", "path": f"data:image/jpeg;base64,{frame_base64}"},
                    {"type": "text", "text": MEDICAL_TRIAGE_PROMPT}
                ]
            }
        ]
        
        # Use the model manager's image endpoint
        result = model_manager.chat_image(messages)
        analysis = result.get('response', 'Error analyzing frame') if result['success'] else result.get('error', 'Unknown error')
        
        return jsonify({
            'success': True,
            'analysis': analysis,
            'timestamp': datetime.now().isoformat()
        })
        
    except Exception as e:
        import traceback
        traceback.print_exc()
        return jsonify({
            'success': False,
            'error': str(e)
        }), 500

@app.route('/api/analyze-media', methods=['POST'])
def analyze_media():
    """Analyze uploaded media files (images and videos) with offline support"""
    try:
        if 'files' not in request.files:
            return jsonify({'error': 'No files provided'}), 400
        
        files = request.files.getlist('files')
        user_role = request.form.get('role', 'PARAMEDIC')
        
        if not files or files[0].filename == '':
            return jsonify({'error': 'No files selected'}), 400
        
        # Check if we're offline
        is_offline = not offline_storage.is_online()
        
        if is_offline:
            # Check device capabilities for offline processing
            device_capabilities = offline_storage.get_device_capabilities()
            
            if not device_capabilities['offline_processing_supported']:
                return jsonify({
                    'success': False,
                    'error': 'Offline processing not supported on this device. Please use a Jetson device or ensure internet connectivity.',
                    'device_info': {
                        'is_jetson': device_capabilities['is_jetson'],
                        'has_cuda': device_capabilities['has_cuda'],
                        'memory_available': device_capabilities['memory_available'],
                        'recommendation': 'Use a Jetson device for full offline capabilities'
                    }
                }), 400
            
            # Process files immediately with on-device model
            analysis_results = []
            stored_tasks = []
            
            for file in files:
                if file.filename == '':
                    continue
                
                # Save file to uploads directory first
                filename = secure_filename(file.filename)
                file_path = os.path.join(UPLOADS_DIR, filename)
                
                # Ensure uploads directory exists
                os.makedirs(UPLOADS_DIR, exist_ok=True)
                
                file.save(file_path)
                
                # Determine task type and process immediately
                if file.content_type.startswith('image/'):
                    task_type = 'image'
                    # Process image immediately
                    analysis = analyze_image_file(file, user_role)
                    analysis_results.append({
                        'type': 'image',
                        'filename': file.filename,
                        'analysis': analysis
                    })
                    
                elif file.content_type.startswith('video/'):
                    task_type = 'video'
                    # Process video immediately
                    analysis = analyze_video_file(file, user_role)
                    analysis_results.append({
                        'type': 'video',
                        'filename': file.filename,
                        'analysis': analysis
                    })
                else:
                    continue
                
                # Also store for offline backup (in case processing fails)
                task_id = offline_storage.store_offline_task(
                    task_type=task_type,
                    file_path=file_path,
                    original_filename=file.filename,
                    metadata={'user_role': user_role}
                )
                stored_tasks.append({
                    'task_id': task_id,
                    'type': task_type,
                    'filename': file.filename
                })
            
            # Return processed results immediately
            if len(analysis_results) == 1:
                individual_analysis = analysis_results[0]['analysis']
                return jsonify({
                    'success': True,
                    'offline_mode': True,
                    'analysis': individual_analysis,
                    'details': analysis_results,
                    'stored_tasks': stored_tasks,
                    'device_info': device_capabilities,
                    'message': f'Processed {len(analysis_results)} files with on-device model',
                    'timestamp': datetime.now().isoformat()
                })
            else:
                # Multiple files - combine results
                combined_analysis = combine_analysis_results(analysis_results, user_role)
                return jsonify({
                    'success': True,
                    'offline_mode': True,
                    'analysis': combined_analysis,
                    'details': analysis_results,
                    'stored_tasks': stored_tasks,
                    'device_info': device_capabilities,
                    'message': f'Processed {len(analysis_results)} files with on-device model',
                    'timestamp': datetime.now().isoformat()
                })
        
        # Online mode - process normally
        analysis_results = []
        
        for file in files:
            if file.filename == '':
                continue
            
            # Ensure uploads directory exists for any file operations
            os.makedirs(UPLOADS_DIR, exist_ok=True)
                
            # Determine file type
            if file.content_type.startswith('image/'):
                # Handle image analysis
                analysis = analyze_image_file(file, user_role)
                analysis_results.append({
                    'type': 'image',
                    'filename': file.filename,
                    'analysis': analysis
                })
                
            elif file.content_type.startswith('video/'):
                # Handle video analysis
                analysis = analyze_video_file(file, user_role)
                analysis_results.append({
                    'type': 'video',
                    'filename': file.filename,
                    'analysis': analysis
                })
        
        # If only one file, return individual analysis directly
        if len(analysis_results) == 1:
            individual_analysis = analysis_results[0]['analysis']
            return jsonify({
                'success': True,
                'analysis': individual_analysis,
                'details': analysis_results,
                'timestamp': datetime.now().isoformat()
            })
        else:
            # Multiple files - combine results
            combined_analysis = combine_analysis_results(analysis_results, user_role)
            return jsonify({
                'success': True,
                'analysis': combined_analysis,
                'details': analysis_results,
                'timestamp': datetime.now().isoformat()
            })
        
    except Exception as e:
        import traceback
        traceback.print_exc()
        return jsonify({
            'success': False,
            'error': str(e)
        }), 500

@app.route('/api/voice/transcribe', methods=['POST'])
def transcribe_voice():
    """Transcribe voice input with offline support"""
    try:
        if 'audio' not in request.files:
            return jsonify({'error': 'No audio file provided'}), 400
        
        audio_file = request.files['audio']
        user_role = request.form.get('role', 'PARAMEDIC')
        
        if audio_file.filename == '':
            return jsonify({'error': 'No audio file selected'}), 400
        
        # Check if we're offline
        is_offline = not offline_storage.is_online()
        
        if is_offline:
            # Check device capabilities for offline processing
            device_capabilities = offline_storage.get_device_capabilities()
            
            if not device_capabilities['offline_processing_supported']:
                return jsonify({
                    'success': False,
                    'error': 'Offline processing not supported on this device. Please use a Jetson device or ensure internet connectivity.',
                    'device_info': {
                        'is_jetson': device_capabilities['is_jetson'],
                        'has_cuda': device_capabilities['has_cuda'],
                        'memory_available': device_capabilities['memory_available'],
                        'recommendation': 'Use a Jetson device for full offline capabilities'
                    }
                }), 400
            
            # Store audio for offline processing
            filename = secure_filename(audio_file.filename)
            file_path = os.path.join(UPLOADS_DIR, filename)
            
            # Ensure uploads directory exists
            os.makedirs(UPLOADS_DIR, exist_ok=True)
            
            audio_file.save(file_path)
            
            # Store for offline processing
            task_id = offline_storage.store_offline_task(
                task_type='audio',
                file_path=file_path,
                original_filename=audio_file.filename,
                metadata={'user_role': user_role}
            )
            
            return jsonify({
                'success': True,
                'offline_mode': True,
                'message': 'Audio stored for offline processing',
                'task_id': task_id,
                'device_info': device_capabilities,
                'timestamp': datetime.now().isoformat()
            })
        
        # Online mode - process normally
        # Save audio temporarily
        import tempfile
        import os
        
        with tempfile.NamedTemporaryFile(delete=False, suffix='.wav') as tmp_file:
            audio_file.save(tmp_file.name)
            audio_path = tmp_file.name
        
        try:
            # Use direct model for transcription
            transcription = transcribe_audio_with_direct_model(audio_path, user_role)
            
            return jsonify({
                'success': True,
                'transcription': transcription,
                'auto_send': True,  # Auto-send transcribed message
                'timestamp': datetime.now().isoformat()
            })
            
        finally:
            # Clean up temporary file
            try:
                os.unlink(audio_path)
            except:
                pass
        
    except Exception as e:
        import traceback
        traceback.print_exc()
        return jsonify({
            'success': False,
            'error': str(e)
        }), 500

@app.route('/api/search/similar-cases', methods=['POST'])
def search_similar_cases():
    """Search for similar medical cases using AI-powered vector search"""
    try:
        data = request.json
        query = data.get('query', '')
        limit = data.get('limit', 10)
        filters = data.get('filters', {})
        
        if not query:
            return jsonify({'error': 'No search query provided'}), 400
        
        # Search using vector database
        results = vector_search.search_similar_cases(query, limit, filters)
        
        # Convert results to JSON-serializable format
        search_results = []
        for result in results:
            search_results.append({
                'id': result.id,
                'content': result.content,
                'metadata': result.metadata,
                'similarity_score': result.similarity_score,
                'source_type': result.source_type
            })
        
        return jsonify({
            'success': True,
            'results': search_results,
            'query': query,
            'total_found': len(search_results)
        })
        
    except Exception as e:
        import traceback
        traceback.print_exc()
        return jsonify({
            'success': False,
            'error': str(e)
        }), 500

@app.route('/api/search/medical-notes', methods=['POST'])
def search_medical_notes():
    """Search across medical notes using AI"""
    try:
        data = request.json
        query = data.get('query', '')
        limit = data.get('limit', 10)
        
        if not query:
            return jsonify({'error': 'No search query provided'}), 400
        
        # Search medical notes
        results = vector_search.search_medical_notes(query, limit)
        
        # Convert results to JSON-serializable format
        search_results = []
        for result in results:
            search_results.append({
                'id': result.id,
                'content': result.content,
                'metadata': result.metadata,
                'similarity_score': result.similarity_score,
                'source_type': result.source_type
            })
        
        return jsonify({
            'success': True,
            'results': search_results,
            'query': query,
            'total_found': len(search_results)
        })
        
    except Exception as e:
        import traceback
        traceback.print_exc()
        return jsonify({
            'success': False,
            'error': str(e)
        }), 500

@app.route('/api/search/recommendations', methods=['POST'])
def get_treatment_recommendations():
    """Get AI-powered treatment recommendations based on triage and symptoms"""
    try:
        data = request.json
        triage_level = data.get('triage_level', '')
        symptoms = data.get('symptoms', '')
        
        if not triage_level or not symptoms:
            return jsonify({'error': 'Triage level and symptoms required'}), 400
        
        # Get recommendations
        results = vector_search.get_case_recommendations(triage_level, symptoms)
        
        # Convert results to JSON-serializable format
        recommendations = []
        for result in results:
            recommendations.append({
                'id': result.id,
                'content': result.content,
                'metadata': result.metadata,
                'similarity_score': result.similarity_score,
                'source_type': result.source_type
            })
        
        return jsonify({
            'success': True,
            'recommendations': recommendations,
            'triage_level': triage_level,
            'symptoms': symptoms,
            'total_found': len(recommendations)
        })
        
    except Exception as e:
        import traceback
        traceback.print_exc()
        return jsonify({
            'success': False,
            'error': str(e)
        }), 500

@app.route('/api/search/missing-persons', methods=['POST'])
def search_missing_persons():
    """Search for missing persons using AI"""
    try:
        data = request.json
        query = data.get('query', '')
        limit = data.get('limit', 10)
        
        if not query:
            return jsonify({'error': 'No search query provided'}), 400
        
        # Debug logging
        print(f"🔍 Searching for missing persons with query: '{query}'")
        print(f"🔍 Vector search available: {vector_search.is_available() if vector_search else False}")
        
        # Search missing persons
        results = vector_search.search_missing_persons(query, limit)
        
        print(f"🔍 Search returned {len(results)} results")
        
        # Convert results to JSON-serializable format
        search_results = []
        for result in results:
            search_results.append({
                'id': result.id,
                'content': result.content,
                'metadata': result.metadata,
                'similarity_score': result.similarity_score,
                'source_type': result.source_type
            })
        
        return jsonify({
            'success': True,
            'results': search_results,
            'query': query,
            'total_found': len(search_results)
        })
        
    except Exception as e:
        import traceback
        traceback.print_exc()
        return jsonify({
            'success': False,
            'error': str(e)
        }), 500

def is_all_unknown(characteristics):
    if not characteristics:
        return True
    for v in characteristics.get('physical_features', {}).values():
        if v and v.lower() != 'unknown':
            return False
    for v in characteristics.get('clothing', {}).values():
        if v and v.lower() != 'unknown':
            return False
    if characteristics.get('distinctive_features'):
        if any(x.lower() != 'unknown' for x in characteristics['distinctive_features']):
            return False
    if characteristics.get('age_range', '').lower() != 'unknown':
        return False
    return True

@app.route('/api/search/missing-persons-by-description', methods=['POST'])
def search_missing_persons_by_description():
    """Search for missing persons using family member descriptions"""
    try:
        data = request.json
        description = data.get('description', '')
        limit = data.get('limit', 10)
        
        if not description:
            return jsonify({
                'success': False,
                'error': 'Description is required'
            }), 400
        
        # Parse description to extract characteristics
        parsed_characteristics = parse_characteristics_from_text(description)
        
        # Debug logging
        print(f"🔍 Search query: '{description}'")
        print(f"🔍 Parsed characteristics: {parsed_characteristics}")
        
        # Create enhanced search query with specific characteristics
        physical = parsed_characteristics.get('physical_features', {})
        clothing = parsed_characteristics.get('clothing', {})
        distinctive = parsed_characteristics.get('distinctive_features', [])
        age_range = parsed_characteristics.get('age_range', 'Unknown')
        
        # Build specific search terms
        search_terms = []
        if physical.get('gender'):
            search_terms.append(f"gender: {physical['gender']}")
        if physical.get('skin_tone'):
            search_terms.append(f"skin tone: {physical['skin_tone']}")
        if physical.get('hair_color'):
            search_terms.append(f"hair color: {physical['hair_color']}")
        if physical.get('eye_color'):
            search_terms.append(f"eye color: {physical['eye_color']}")
        if age_range != 'Unknown':
            search_terms.append(f"age: {age_range}")
        
        search_query = f"""
        Missing person search criteria:
        {', '.join(search_terms)}
        Original description: {description}
        """
        
        # Use vector search to find similar missing persons
        if db_manager.vector_search and db_manager.vector_search.is_available():
            results = vector_search.search_missing_persons(search_query, limit)
            
            # Enhance results with hybrid weighted scoring and filter out all-unknowns
            enhanced_results = []
            for result in results:
                person_characteristics = result.metadata.get('characteristics', {})
                # Parse characteristics from string if needed
                if isinstance(person_characteristics, str):
                    try:
                        person_characteristics = json.loads(person_characteristics)
                    except:
                        person_characteristics = {}
                # Calculate characteristic similarity
                char_sim = calculate_characteristic_similarity(parsed_characteristics, person_characteristics)
                # Weighted hybrid score: 30% vector, 70% characteristic
                combined_score = 0.3 * result.similarity_score + 0.7 * char_sim
                # Filter out results where all features are unknown
                if not is_all_unknown(person_characteristics):
                    enhanced_results.append({
                        'id': result.id,
                        'content': result.content,
                        'metadata': result.metadata,
                        'similarity_score': combined_score,
                        'source_type': result.source_type,
                        'characteristic_match': char_sim,
                        'vector_score': result.similarity_score
                    })
            # Sort by combined score
            enhanced_results.sort(key=lambda x: x['similarity_score'], reverse=True)
            return jsonify({
                'success': True,
                'results': enhanced_results,
                'total_found': len(enhanced_results),
                'parsed_characteristics': parsed_characteristics
            })
        else:
            return jsonify({
                'success': False,
                'error': 'Vector search not available'
            }), 500
            
    except Exception as e:
        import traceback
        traceback.print_exc()
        return jsonify({
            'success': False,
            'error': str(e)
        }), 500

def calculate_characteristic_similarity(desc_characteristics: Dict, person_characteristics: Dict) -> float:
    """Calculate similarity between description and person characteristics"""
    try:
        if not person_characteristics:
            return 0.0
        
        total_score = 0.0
        total_weight = 0.0
        
        # Physical features comparison - handle both nested and flat structures
        desc_physical = desc_characteristics.get('physical_features', {})
        person_physical = person_characteristics.get('physical_features', {})
        
        # If flat structure (Edge AI), use the characteristics directly
        if not desc_physical and desc_characteristics:
            desc_physical = desc_characteristics
        if not person_physical and person_characteristics:
            person_physical = person_characteristics
        
        physical_weights = {
            'gender': 0.30,  # Increased weight for gender
            'skin_tone': 0.25,  # Increased weight for skin tone
            'hair_color': 0.15,
            'eye_color': 0.12,
            'height': 0.08,
            'build': 0.08
        }
        
        for feature, weight in physical_weights.items():
            if feature in desc_physical and feature in person_physical:
                if desc_physical[feature].lower() == person_physical[feature].lower():
                    total_score += weight
                total_weight += weight
        
        # Clothing comparison - handle both nested and flat structures
        desc_clothing = desc_characteristics.get('clothing', {})
        person_clothing = person_characteristics.get('clothing', {})
        
        # If flat structure (Edge AI), look for clothing fields directly
        if not desc_clothing and desc_characteristics:
            desc_clothing = {
                'top': desc_characteristics.get('top_clothing', ''),
                'bottom': desc_characteristics.get('bottom_clothing', ''),
                'accessories': desc_characteristics.get('accessories', '')
            }
        if not person_clothing and person_characteristics:
            person_clothing = {
                'top': person_characteristics.get('top_clothing', ''),
                'bottom': person_characteristics.get('bottom_clothing', ''),
                'accessories': person_characteristics.get('accessories', '')
            }
        
        clothing_weights = {
            'top': 0.08,
            'bottom': 0.08,
            'accessories': 0.05
        }
        
        for item, weight in clothing_weights.items():
            if item in desc_clothing and item in person_clothing:
                if desc_clothing[item].lower() in person_clothing[item].lower() or person_clothing[item].lower() in desc_clothing[item].lower():
                    total_score += weight
                total_weight += weight
        
        # Distinctive features comparison - handle both nested and flat structures
        desc_distinctive = desc_characteristics.get('distinctive_features', [])
        person_distinctive = person_characteristics.get('distinctive_features', [])
        
        # Handle string vs list for distinctive features
        if isinstance(desc_distinctive, str):
            desc_distinctive = [desc_distinctive] if desc_distinctive and desc_distinctive.lower() != 'none' else []
        if isinstance(person_distinctive, str):
            person_distinctive = [person_distinctive] if person_distinctive and person_distinctive.lower() != 'none' else []
        
        desc_distinctive = set(desc_distinctive)
        person_distinctive = set(person_distinctive)
        
        if desc_distinctive and person_distinctive:
            intersection = desc_distinctive.intersection(person_distinctive)
            union = desc_distinctive.union(person_distinctive)
            distinctive_score = len(intersection) / len(union) if union else 0.0
            total_score += distinctive_score * 0.12
            total_weight += 0.12
        
        # Age range comparison
        desc_age = desc_characteristics.get('age_range', '')
        person_age = person_characteristics.get('age_range', '')
        
        if desc_age and person_age and desc_age != 'Unknown' and person_age != 'Unknown':
            # Simple age range overlap calculation
            try:
                desc_range = [int(x) for x in desc_age.replace('+', '').split('-')]
                person_range = [int(x) for x in person_age.replace('+', '').split('-')]
                
                if len(desc_range) == 2 and len(person_range) == 2:
                    overlap = min(desc_range[1], person_range[1]) - max(desc_range[0], person_range[0])
                    if overlap > 0:
                        age_score = overlap / max(desc_range[1] - desc_range[0], person_range[1] - person_range[0])
                        total_score += age_score * 0.10
                        total_weight += 0.10
            except:
                pass
        
        return total_score / total_weight if total_weight > 0 else 0.0
        
    except Exception as e:
        print(f"❌ Error calculating characteristic similarity: {e}")
        return 0.0

@app.route('/api/search/reunification-matches', methods=['POST'])
def find_reunification_matches():
    """Find potential matches for reunification"""
    try:
        data = request.json
        person_data = data.get('person_data', {})
        limit = data.get('limit', 5)
        
        if not person_data:
            return jsonify({'error': 'Person data required'}), 400
        
        # Find potential matches
        results = vector_search.find_potential_matches(person_data, limit)
        
        # Convert results to JSON-serializable format
        matches = []
        for result in results:
            matches.append({
                'id': result.id,
                'content': result.content,
                'metadata': result.metadata,
                'similarity_score': result.similarity_score,
                'source_type': result.source_type
            })
        
        return jsonify({
            'success': True,
            'matches': matches,
            'total_found': len(matches)
        })
        
    except Exception as e:
        import traceback
        traceback.print_exc()
        return jsonify({
            'success': False,
            'error': str(e)
        }), 500

@app.route('/api/search/patients-reunification', methods=['POST'])
def search_patients_for_reunification():
    """Search patients for reunification purposes"""
    try:
        data = request.json
        query = data.get('query', '')
        limit = data.get('limit', 10)
        
        if not query:
            return jsonify({'error': 'No search query provided'}), 400
        
        # Search patients for reunification
        results = vector_search.search_patients_for_reunification(query, limit)
        
        # Convert results to JSON-serializable format
        search_results = []
        for result in results:
            search_results.append({
                'id': result.id,
                'content': result.content,
                'metadata': result.metadata,
                'similarity_score': result.similarity_score,
                'source_type': result.source_type
            })
        
        return jsonify({
            'success': True,
            'results': search_results,
            'query': query,
            'total_found': len(search_results)
        })
        
    except Exception as e:
        import traceback
        traceback.print_exc()
        return jsonify({
            'success': False,
            'error': str(e)
        }), 500

@app.route('/api/search/reunification-recommendations', methods=['POST'])
def get_reunification_recommendations():
    """Get AI-powered reunification recommendations"""
    try:
        data = request.json
        person_type = data.get('person_type', '')
        description = data.get('description', '')
        
        if not person_type or not description:
            return jsonify({'error': 'Person type and description required'}), 400
        
        # Get reunification recommendations
        results = vector_search.get_reunification_recommendations(person_type, description)
        
        # Convert results to JSON-serializable format
        recommendations = []
        for result in results:
            recommendations.append({
                'id': result.id,
                'content': result.content,
                'metadata': result.metadata,
                'similarity_score': result.similarity_score,
                'source_type': result.source_type
            })
        
        return jsonify({
            'success': True,
            'recommendations': recommendations,
            'person_type': person_type,
            'description': description,
            'total_found': len(recommendations)
        })
        
    except Exception as e:
        import traceback
        traceback.print_exc()
        return jsonify({
            'success': False,
            'error': str(e)
        }), 500

@app.route('/api/search/similar-patients', methods=['POST'])
def find_similar_patients():
    """Find patients with similar conditions"""
    try:
        data = request.json
        patient_data = data.get('patient_data', {})
        limit = data.get('limit', 5)
        
        if not patient_data:
            return jsonify({'error': 'Patient data required'}), 400
        
        # Find similar patients
        results = vector_search.find_similar_patients(patient_data, limit)
        
        # Convert results to JSON-serializable format
        similar_patients = []
        for result in results:
            similar_patients.append({
                'id': result.id,
                'content': result.content,
                'metadata': result.metadata,
                'similarity_score': result.similarity_score,
                'source_type': result.source_type
            })
        
        return jsonify({
            'success': True,
            'similar_patients': similar_patients,
            'total_found': len(similar_patients)
        })
        
    except Exception as e:
        import traceback
        traceback.print_exc()
        return jsonify({
            'success': False,
            'error': str(e)
        }), 500



@app.route('/api/search/ai-query', methods=['POST'])
def ai_powered_query():
    """AI-powered natural language query interface"""
    try:
        data = request.json
        query = data.get('query', '')
        user_role = data.get('role', 'PARAMEDIC')
        
        if not query:
            return jsonify({'error': 'No query provided'}), 400
        
        # Use AI to understand the query and generate search strategy
        system_prompt = AI_QUERY_SYSTEM_PROMPT_TEMPLATE.format(role=user_role.lower(), query=query)
        
        messages = [
            {"role": "system", "content": system_prompt},
            {"role": "user", "content": query}
        ]
        
        # Get AI analysis
        result = model_manager.chat(messages)
        
        if not result['success']:
            return jsonify({
                'success': False,
                'error': 'Failed to analyze query'
            }), 500
        
        # Parse AI response
        try:
            ai_analysis = json.loads(result['response'])
        except:
            # Fallback to simple search
            ai_analysis = {
                "search_type": "similar_cases",
                "search_query": query,
                "filters": {},
                "explanation": "Fallback search"
            }
        
        # Execute the recommended search
        search_results = []
        if ai_analysis['search_type'] == 'missing_persons':
            search_results = vector_search.search_missing_persons(
                ai_analysis['search_query'], 
                10
            )
        elif ai_analysis['search_type'] == 'patients':
            search_results = vector_search.search_patients_for_reunification(
                ai_analysis['search_query'], 
                10
            )
        elif ai_analysis['search_type'] == 'matches':
            # Create person data from query
            person_data = {
                'name': 'Unknown',
                'description': ai_analysis['search_query'],
                'status': 'missing'
            }
            search_results = vector_search.find_potential_matches(
                person_data, 
                5
            )
        elif ai_analysis['search_type'] == 'reunification_protocols':
            # Extract person type and description from query
            search_results = vector_search.get_reunification_recommendations(
                ai_analysis.get('filters', {}).get('person_type', 'adult'),
                ai_analysis['search_query']
            )
        elif ai_analysis['search_type'] == 'medical_notes':
            search_results = vector_search.search_medical_notes(
                ai_analysis['search_query'], 
                10
            )
        
        # Convert results
        results_data = []
        for result in search_results:
            results_data.append({
                'id': result.id,
                'content': result.content,
                'metadata': result.metadata,
                'similarity_score': result.similarity_score,
                'source_type': result.source_type
            })
        
        return jsonify({
            'success': True,
            'ai_analysis': ai_analysis,
            'results': results_data,
            'total_found': len(results_data)
        })
        
    except Exception as e:
        import traceback
        traceback.print_exc()
        return jsonify({
            'success': False,
            'error': str(e)
        }), 500

@app.route('/api/voice/transcribe-text', methods=['POST'])
def transcribe_text():
    """Process text transcription from frontend Web Speech API"""
    try:
        data = request.json
        transcription = data.get('transcription', '')
        user_role = data.get('role', 'PARAMEDIC')
        
        if not transcription:
            return jsonify({'error': 'No transcription provided'}), 400
        
        # Use direct model to enhance/process the transcription with triage requirements
        system_prompt = TRANSCRIBE_TEXT_SYSTEM_PROMPT_TEMPLATE.format(role=user_role.lower())
        
        messages = [
            {"role": "system", "content": system_prompt},
            {"role": "user", "content": f"Process this emergency audio transcription: {transcription}"}
        ]
        
        result = model_manager.chat(messages)
        
        if result['success']:
            return jsonify({
                'success': True,
                'transcription': transcription,
                'enhanced_response': result['response'],
                'auto_send': True,
                'timestamp': datetime.now().isoformat()
            })
        else:
            return jsonify({
                'success': True,
                'transcription': transcription,
                'enhanced_response': transcription,  # Use raw transcription if model fails
                'auto_send': True,
                'timestamp': datetime.now().isoformat()
            })
        
    except Exception as e:
        import traceback
        traceback.print_exc()
        return jsonify({
            'success': False,
            'error': str(e)
        }), 500

def analyze_image_file(file, user_role):
    """Analyze an uploaded image file"""
    try:
        # Save image to uploads directory
        import os
        from PIL import Image
        import numpy as np
        from datetime import datetime
        
        # Create uploads directory if it doesn't exist
        uploads_dir = "uploads"
        if not os.path.exists(uploads_dir):
            os.makedirs(uploads_dir)
        
        # Generate unique filename
        timestamp = datetime.now().strftime("%Y%m%d_%H%M%S")
        filename = f"image_{timestamp}_{file.filename}"
        filepath = os.path.join(uploads_dir, filename)
        
        # Save the uploaded file
        file.save(filepath)
        
        # Create URL for the image (use uploads server port)
        image_url = f"http://127.0.0.1:11435/{filename}"
        
        print(f"🔍 Analyzing image with role: {user_role}")
        print(f"📏 Image saved to: {filepath}")
        print(f"🌐 Image URL: {image_url}")
        
        # Load and analyze image using URL instead of base64
        image = Image.open(filepath)
        frame = np.array(image)
        
        # Analyze using video processor with URL
        # Use the new API approach for frame analysis with URL
        messages = [
            {
                "role": "user", 
                "content": [
                    {"type": "image", "path": image_url},
                    {"type": "text", "text": f"Analyze this frame for medical triage assessment as a {user_role.lower()}."}
                ]
            }
        ]
        
        # Use the model manager's image endpoint
        result = model_manager.chat_image(messages)
        analysis = result.get('response', 'Error analyzing frame') if result['success'] else result.get('error', 'Unknown error')
        
        print(f"📊 Analysis result: {analysis}")
        
        return analysis
        
    except Exception as e:
        import traceback
        traceback.print_exc()
        print(f"❌ Error analyzing image: {str(e)}")
        return f"Error analyzing image: {str(e)}"

def analyze_video_file(file, user_role):
    """Analyze an uploaded video file using the new API approach"""
    try:
        # Save video temporarily in uploads directory
        import tempfile
        import os
        import time
<<<<<<< HEAD
=======
        
        print(f"🎬 Starting video analysis for file: {file.filename}")
        print(f"   Content type: {file.content_type}")
        print(f"   File size: {len(file.read())} bytes")
        file.seek(0)  # Reset file pointer
>>>>>>> bb22cd5d
        
        # Save video temporarily
        with tempfile.NamedTemporaryFile(delete=False, suffix='.mp4') as tmp_file:
            file.save(tmp_file.name)
            tmp_path = tmp_file.name
        
        print(f"✅ Video saved to: {tmp_path}")
        print(f"   Temporary file size: {os.path.getsize(tmp_path)} bytes")
        print(f"   Temporary file exists: {os.path.exists(tmp_path)}")
        print(f"   Absolute path: {os.path.abspath(tmp_path)}")
        
        # Use the new API approach - same as direct curl call
        messages = [
            {
                "role": "user", 
                "content": [
                    {"type": "video", "path": tmp_path}
                ]
            }
        ]
        
        # Use the model manager's video endpoint
        result = model_manager.chat_video(messages)
        
        # Clean up
        try:
            os.unlink(tmp_path)
        except:
            pass
        
        if result['success']:
            return result['response']
        else:
            return f"Error analyzing video: {result.get('error', 'Unknown error')}"
        
    except Exception as e:
        import traceback
        traceback.print_exc()
        return f"Error analyzing video: {str(e)}"

def combine_analysis_results(results, user_role):
    """Combine multiple analysis results into a coherent response"""
    if not results:
        return "No media files were successfully analyzed."
    
    combined = f"Media Analysis Results ({len(results)} file(s)):\n\n"
    
    # Track triage levels across all files
    triage_counts = {'Red': 0, 'Yellow': 0, 'Green': 0, 'Black': 0}
    
    for i, result in enumerate(results, 1):
        combined += f"File {i}: {result['filename']} ({result['type']})\n"
        
        # Extract triage information if available
        analysis_text = result['analysis']
        if isinstance(analysis_text, dict):
            # Handle structured analysis results
            triage_level = analysis_text.get('triage_level', 'Unknown')
            description = analysis_text.get('description', 'No description')
            combined += f"**Triage: {triage_level.upper()}**\n"
            combined += f"Analysis: {description}\n\n"
            
            if triage_level in triage_counts:
                triage_counts[triage_level] += 1
        else:
            # Handle text analysis results
            combined += f"Analysis: {analysis_text}\n\n"
            
            # Try to extract triage level from text
            if '**Triage: RED**' in analysis_text.upper():
                triage_counts['Red'] += 1
            elif '**Triage: YELLOW**' in analysis_text.upper():
                triage_counts['Yellow'] += 1
            elif '**Triage: BLACK**' in analysis_text.upper():
                triage_counts['Black'] += 1
            elif '**Triage: GREEN**' in analysis_text.upper():
                triage_counts['Green'] += 1
    
    # Add overall triage summary
    combined += "**OVERALL TRIAGE SUMMARY:**\n"
    priority_order = ['Black', 'Red', 'Yellow', 'Green']
    overall_triage = 'Green'
    
    for level in priority_order:
        if triage_counts[level] > 0:
            overall_triage = level
            break
    
    combined += f"**Overall Triage: {overall_triage.upper()}**\n"
    combined += f"Distribution: Red={triage_counts['Red']}, Yellow={triage_counts['Yellow']}, Green={triage_counts['Green']}, Black={triage_counts['Black']}\n\n"
    
    # Add role-specific recommendations with triage context
    if user_role in ['PARAMEDIC', 'NURSE', 'PHYSICIAN']:
        combined += "**Medical Recommendations:**\n"
        if overall_triage == 'Red':
            combined += "- IMMEDIATE: Life-threatening conditions detected\n"
            combined += "- Prioritize airway, breathing, circulation (ABC)\n"
            combined += "- Prepare for emergency interventions\n"
        elif overall_triage == 'Yellow':
            combined += "- URGENT: Serious injuries requiring prompt care\n"
            combined += "- Monitor vital signs closely\n"
            combined += "- Prepare for surgical intervention if needed\n"
        elif overall_triage == 'Black':
            combined += "- DECEASED: Confirm death and document\n"
            combined += "- Preserve scene for investigation\n"
            combined += "- Notify appropriate authorities\n"
        else:  # Green
            combined += "- MINOR: Non-life-threatening conditions\n"
            combined += "- Assess patient consciousness and airway\n"
            combined += "- Check for visible injuries and bleeding\n"
            combined += "- Monitor vital signs if possible\n"
    elif user_role == 'REUNIFICATION_COORDINATOR':
        combined += "**Reunification Notes:**\n"
        combined += "- Document any identifying features\n"
        combined += "- Note approximate age and gender\n"
        combined += "- Record any personal items visible\n"
    
    return combined

def transcribe_audio_with_direct_model(audio_path, user_role):
    """Transcribe audio using speech recognition and enhance with direct model"""
    try:
        import speech_recognition as sr
        from pydub import AudioSegment
        import os
        
        # Convert audio to WAV if needed
        audio = AudioSegment.from_file(audio_path)
        wav_path = audio_path.replace('.mp3', '.wav').replace('.m4a', '.wav')
        if not wav_path.endswith('.wav'):
            wav_path = audio_path + '.wav'
        
        audio.export(wav_path, format="wav")
        
        # Use speech recognition
        recognizer = sr.Recognizer()
        with sr.AudioFile(wav_path) as source:
            audio_data = recognizer.record(source)
            
        # Try multiple recognition services
        transcription = None
        
        # First try Google Speech Recognition (requires internet)
        try:
            transcription = recognizer.recognize_google(audio_data)
        except:
            pass
        
        # Fallback to Sphinx (offline)
        if not transcription:
            try:
                transcription = recognizer.recognize_sphinx(audio_data)
            except:
                pass
        
        # If still no transcription, use a fallback
        if not transcription:
            transcription = "Audio received but could not be transcribed clearly"
        
        # Clean up temporary WAV file
        try:
            if wav_path != audio_path:
                os.unlink(wav_path)
        except:
            pass
        
        # Use direct model to enhance/process the transcription
        system_prompt = AUDIO_ENHANCEMENT_PROMPT_TEMPLATE.format(role=user_role.lower())
        
        messages = [
            {"role": "system", "content": system_prompt},
            {"role": "user", "content": f"Process this emergency audio transcription: {transcription}"}
        ]
        
        result = model_manager.chat(messages)
        
        if result['success']:
            return result['response']
        else:
            return transcription  # Return raw transcription if model fails
            
    except ImportError:
        # Fallback if speech recognition libraries aren't available
        return "Speech recognition not available. Please install: pip install SpeechRecognition pydub pyaudio"
    except Exception as e:
        import traceback
        traceback.print_exc()
        return f"Transcription error: {str(e)}"

@app.route('/api/patients', methods=['GET', 'POST'])
def patients_api():
    """Handle patient operations"""
    try:
        if request.method == 'GET':
            # Get all patients
            patients = db_manager.get_patients()
            return jsonify({
                'success': True,
                'patients': patients
            })
        
        elif request.method == 'POST':
            # Add new patient
            data = request.json
            print('--- Incoming patient data ---')
            print(data)
            try:
                patient_id = db_manager.add_patient(data)
            except Exception as e:
                import traceback
                print('--- Exception in add_patient ---')
                traceback.print_exc()
                return jsonify({'success': False, 'error': str(e)}), 500
            
            return jsonify({
                'success': True,
                'patient_id': patient_id,
                'message': 'Patient added successfully'
            })
            
    except Exception as e:
        import traceback
        print('--- Exception in /api/patients ---')
        traceback.print_exc()
        return jsonify({
            'success': False,
            'error': str(e)
        }), 500

@app.route('/api/soap-notes', methods=['GET', 'POST', 'PUT'])
def soap_notes_api():
    """Handle SOAP notes operations"""
    try:
        if request.method == 'GET':
            # Get SOAP notes
            patient_id = request.args.get('patient_id')
            doctor_id = request.args.get('doctor_id')
            
            soap_notes = db_manager.get_soap_notes(patient_id=patient_id, doctor_id=doctor_id)
            
            return jsonify({
                'success': True,
                'soap_notes': soap_notes
            })
        
        elif request.method == 'POST':
            # Add new SOAP note
            data = request.json
            soap_id = db_manager.add_soap_note(data)
            
            return jsonify({
                'success': True,
                'soap_id': soap_id,
                'message': 'SOAP note added successfully'
            })
        
        elif request.method == 'PUT':
            # Update SOAP note
            data = request.json
            soap_id = data.get('soap_id')
            
            if not soap_id:
                return jsonify({
                    'success': False,
                    'error': 'SOAP note ID required'
                }), 400
            
            success = db_manager.update_soap_note(soap_id, data)
            
            if success:
                return jsonify({
                    'success': True,
                    'message': 'SOAP note updated successfully'
                })
            else:
                return jsonify({
                    'success': False,
                    'error': 'Failed to update SOAP note'
                }), 500
            
    except Exception as e:
        import traceback
        traceback.print_exc()
        return jsonify({
            'success': False,
            'error': str(e)
        }), 500

@app.route('/api/roles', methods=['GET'])
def get_roles():
    return jsonify(roles)

@app.route('/api/status', methods=['GET'])
def status():
    # Get model manager status
    model_status = model_manager.get_status()
    
    # Get vector search status
    vector_status = {
        'available': vector_search.is_available() if vector_search else False,
        'total_documents': 0
    }
    
    if vector_search and vector_search.is_available():
        try:
            # Get collection count
            collection = vector_search.collection
            if collection:
                vector_status['total_documents'] = collection.count()
        except Exception as e:
            vector_status['error'] = str(e)
    
    # Get device capabilities for status
    try:
        capabilities = offline_storage.get_device_capabilities()
        jetson_available = capabilities.get('is_jetson', False)
        cuda_available = capabilities.get('has_cuda', False)
        offline_processing = capabilities.get('offline_processing_supported', False)
    except:
        jetson_available = False
        cuda_available = False
        offline_processing = False
    
    # Edge AI is not available in this setup
    edge_ai_available = False
    
    return jsonify({
        'model_status': model_status,
        'patients_count': len(patients),
        'vector_search': vector_status,
        'edge_ai_available': edge_ai_available,
        'jetson_available': jetson_available,
        'cuda_available': cuda_available,
        'offline_processing': offline_processing,
        'timestamp': datetime.now().isoformat()
    })

@app.route('/api/offline-storage/status', methods=['GET'])
def get_offline_storage_status():
    """Get offline storage status and statistics"""
    try:
        stats = offline_storage.get_storage_stats()
        pending_tasks = offline_storage.get_pending_tasks()
        
        return jsonify({
            'success': True,
            'stats': stats,
            'pending_tasks': len(pending_tasks),
            'is_online': offline_storage.is_online()
        })
    except Exception as e:
        return jsonify({
            'success': False,
            'error': str(e)
        }), 500

@app.route('/api/offline-storage/process', methods=['POST'])
def process_offline_tasks():
    """Process all pending offline tasks"""
    try:
        # Get model manager for processing
        model_manager = get_api_model_manager()
        
        # Process offline tasks
        offline_storage.process_offline_tasks(model_manager)
        
        # Get updated stats
        stats = offline_storage.get_storage_stats()
        
        return jsonify({
            'success': True,
            'message': 'Offline tasks processed successfully',
            'stats': stats
        })
    except Exception as e:
        return jsonify({
            'success': False,
            'error': str(e)
        }), 500

@app.route('/api/device/capabilities', methods=['GET'])
def get_device_capabilities():
    """Get device capabilities for offline processing"""
    try:
        capabilities = offline_storage.get_device_capabilities()
        
        return jsonify({
            'success': True,
            'capabilities': capabilities,
            'recommendations': {
                'jetson': 'Full offline processing support',
                'high_end_gpu': 'Limited offline processing (if sufficient memory)',
                'cpu_only': 'Online processing only'
            }
        })
    except Exception as e:
        return jsonify({
            'success': False,
            'error': str(e)
        }), 500

@app.route('/api/system/load', methods=['GET'])
def get_system_load():
    """Get current system load status"""
    try:
        import psutil
        import subprocess
        
        # Get CPU and memory metrics
        cpu_percent = psutil.cpu_percent(interval=1)
        memory = psutil.virtual_memory()
        memory_percent = memory.percent
        memory_available_gb = memory.available / (1024**3)
        
        # Get GPU metrics if available
        gpu_memory_used_mb = 0
        gpu_memory_total_mb = 0
        gpu_utilization = 0
        temperature = None
        
        try:
            result = subprocess.run(['nvidia-smi', '--query-gpu=memory.used,memory.total,utilization.gpu,temperature.gpu', '--format=csv,noheader,nounits'], 
                                  capture_output=True, text=True)
            
            if result.returncode == 0:
                lines = result.stdout.strip().split('\n')
                for line in lines:
                    if line.strip():
                        parts = line.split(', ')
                        if len(parts) >= 4:
                            gpu_memory_used_mb = float(parts[0])
                            gpu_memory_total_mb = float(parts[1])
                            gpu_utilization = float(parts[2])
                            temperature = float(parts[3])
        except:
            pass
        
        # Count concurrent requests (simplified)
        concurrent_requests = len([p for p in psutil.process_iter(['pid', 'name']) 
                                 if 'python' in p.info['name'].lower() and 'app.py' in ' '.join(p.cmdline())])
        
        # Determine if system is under high load
        is_high_load = (
            cpu_percent > 80.0 or
            memory_percent > 85.0 or
            memory_available_gb < 2.0 or
            (gpu_memory_total_mb > 0 and (gpu_memory_used_mb / gpu_memory_total_mb * 100) > 90.0) or
            (temperature and temperature > 75.0) or
            concurrent_requests > 3
        )
        
        load_data = {
            'cpu_percent': cpu_percent,
            'memory_percent': memory_percent,
            'memory_available_gb': memory_available_gb,
            'gpu_memory_used_mb': gpu_memory_used_mb,
            'gpu_memory_total_mb': gpu_memory_total_mb,
            'gpu_utilization': gpu_utilization,
            'temperature': temperature,
            'concurrent_requests': concurrent_requests,
            'is_high_load': is_high_load
        }
        
        return jsonify({
            'success': True,
            'load': load_data
        })
    except Exception as e:
        return jsonify({
            'success': False,
            'error': str(e)
        }), 500

@app.route('/api/connectivity', methods=['GET'])
def check_connectivity():
    """Check internet connectivity status"""
    try:
        # Test internet connectivity by making a request to a reliable service
        test_urls = [
            'https://httpbin.org/get',
            'https://www.google.com',
            'https://www.cloudflare.com'
        ]
        
        is_online = False
        response_time = None
        
        for url in test_urls:
            try:
                import requests
                import time
                
                start_time = time.time()
                response = requests.get(url, timeout=5)
                end_time = time.time()
                
                if response.status_code == 200:
                    is_online = True
                    response_time = round((end_time - start_time) * 1000, 2)  # Convert to milliseconds
                    break
                    
            except Exception as e:
                print(f"Connectivity test failed for {url}: {e}")
                continue
        
        return jsonify({
            'success': True,
            'online': is_online,
            'response_time_ms': response_time,
            'timestamp': datetime.now().isoformat()
        })
        
    except Exception as e:
        return jsonify({
            'success': False,
            'online': False,
            'error': str(e),
            'timestamp': datetime.now().isoformat()
        })

@app.route('/api/debug/vector-search', methods=['GET'])
def debug_vector_search():
    """Debug endpoint to check vector search contents"""
    try:
        if not vector_search or not vector_search.is_available():
            return jsonify({
                'success': False,
                'error': 'Vector search not available'
            })
        
        # Get all documents in the collection
        collection = vector_search.collection
        if not collection:
            return jsonify({
                'success': False,
                'error': 'Collection not available'
            })
        
        # Get all documents
        results = collection.get()
        
        return jsonify({
            'success': True,
            'total_documents': len(results['ids']) if results['ids'] else 0,
            'document_types': [metadata.get('type', 'unknown') for metadata in results.get('metadatas', [])],
            'sample_documents': results['documents'][:3] if results['documents'] else [],
            'sample_metadata': results['metadatas'][:3] if results['metadatas'] else []
        })
        
    except Exception as e:
        import traceback
        traceback.print_exc()
        return jsonify({
            'success': False,
            'error': str(e)
        }), 500

@app.route('/api/debug/rebuild-vector-index', methods=['POST'])
def rebuild_vector_index():
    """Rebuild the vector search index from database"""
    try:
        if not vector_search or not vector_search.is_available():
            return jsonify({
                'success': False,
                'error': 'Vector search not available'
            })
        
        # Clear existing index
        vector_search.clear_index()
        
        # Rebuild from database
        indexed_count = vector_search.bulk_index_from_database(db_manager)
        
        return jsonify({
            'success': True,
            'indexed_count': indexed_count,
            'message': f'Rebuilt vector index with {indexed_count} documents'
        })
        
    except Exception as e:
        import traceback
        traceback.print_exc()
        return jsonify({
            'success': False,
            'error': str(e)
        }), 500

@app.route('/api/config', methods=['GET'])
def get_config():
    """Get application configuration"""
    return jsonify({
        'model_config': model_manager.get_status(),
        'roles': roles
    })

@app.route('/api/model/switch', methods=['POST'])
def switch_model_mode():
    """Switch between direct and Edge AI modes"""
    try:
        data = request.json
        new_mode = data.get('mode', 'auto')
        
        if new_mode not in ['direct', 'auto', 'edge_ai']:
            return jsonify({'error': 'Invalid mode. Use: direct, edge_ai, or auto'}), 400
        
        # Switch mode
        model_manager.switch_mode(new_mode)
        
        return jsonify({
            'success': True,
            'new_mode': model_manager.mode,
            'status': model_manager.get_status()
        })
        
    except Exception as e:
        import traceback
        traceback.print_exc()
        return jsonify({
            'success': False,
            'error': str(e)
        }), 500

def extract_person_characteristics(image_path: str) -> Dict:
    """Extract structured characteristics from a person's image"""
    try:
        # Create image URL for model analysis - use uploads server
        image_url = f"http://127.0.0.1:11435/{os.path.basename(image_path)}"
        
        # Detailed prompt for characteristic extraction
        prompt = CHARACTERISTIC_EXTRACTION_PROMPT
        
        # Prepare messages for chat_image method
        messages = [
            {
                "role": "user",
                "content": [
                    {
                        "type": "image",
                        "url": image_url
                    },
                    {
                        "type": "text",
                        "text": prompt
                    }
                ]
            }
        ]
        
        # Use model manager to analyze image
        result = model_manager.chat_image(messages)
        
        if result['success']:
            try:
                # Parse JSON response - handle markdown code blocks
                import json
                import re
                
                response_text = result['response']
                
                # Try to extract JSON from markdown code blocks first
                json_match = re.search(r'```(?:json)?\s*(\{.*?\})\s*```', response_text, re.DOTALL)
                if json_match:
                    characteristics = json.loads(json_match.group(1))
                    print(f"📸 Successfully parsed JSON from markdown: {characteristics}")
                    return characteristics
                
                # Try direct JSON parsing
                characteristics = json.loads(response_text)
                print(f"📸 Successfully parsed direct JSON: {characteristics}")
                return characteristics
                
            except json.JSONDecodeError as e:
                print(f"⚠️  JSON parsing failed: {e}")
                print(f"📸 Raw response: {result['response']}")
                # Fallback: try to extract from text
                return parse_characteristics_from_text(result['response'])
        else:
            print(f"❌ Image analysis failed: {result.get('error', 'Unknown error')}")
            return {}
            
    except Exception as e:
        print(f"❌ Error extracting characteristics: {e}")
        return {}

def parse_characteristics_from_text(text: str) -> Dict:
    """Parse characteristics from unstructured text as fallback"""
    characteristics = {
        'physical_features': {},
        'clothing': {},
        'distinctive_features': [],
        'age_range': 'Unknown'
    }
    
    try:
        # Simple parsing logic for common patterns
        text_lower = text.lower()
        
        # Extract age patterns
        import re
        age_match = re.search(r'(\d+)[-\s]*(\d+)?\s*(?:years?|y\.?o\.?)', text_lower)
        if age_match:
            if age_match.group(2):
                characteristics['age_range'] = f"{age_match.group(1)}-{age_match.group(2)}"
            else:
                age = int(age_match.group(1))
                characteristics['age_range'] = f"{age-5}-{age+5}"
        
        # Extract gender
        if 'male' in text_lower or 'man' in text_lower or 'boy' in text_lower or 'father' in text_lower or 'husband' in text_lower or 'son' in text_lower:
            characteristics['physical_features']['gender'] = 'male'
        elif 'female' in text_lower or 'woman' in text_lower or 'girl' in text_lower or 'mother' in text_lower or 'wife' in text_lower or 'daughter' in text_lower:
            characteristics['physical_features']['gender'] = 'female'
        
        # Extract hair color
        hair_colors = ['black', 'brown', 'blonde', 'red', 'gray', 'white']
        for color in hair_colors:
            if color in text_lower:
                characteristics['physical_features']['hair_color'] = color
                break
        
        # Extract eye color
        eye_colors = ['brown', 'blue', 'green', 'hazel', 'gray']
        for color in eye_colors:
            if color in text_lower:
                characteristics['physical_features']['eye_color'] = color
                break
        
        # Extract skin tone
        skin_tones = ['white', 'black', 'brown', 'tan', 'olive', 'pale', 'dark', 'light']
        for tone in skin_tones:
            if tone in text_lower:
                characteristics['physical_features']['skin_tone'] = tone
                break
        
        # Extract clothing
        if 'shirt' in text_lower or 't-shirt' in text_lower:
            characteristics['clothing']['top'] = 'shirt'
        if 'pants' in text_lower or 'jeans' in text_lower:
            characteristics['clothing']['bottom'] = 'pants'
        
        # Extract distinctive features
        distinctive_keywords = ['scar', 'birthmark', 'tattoo', 'piercing', 'glasses']
        for keyword in distinctive_keywords:
            if keyword in text_lower:
                characteristics['distinctive_features'].append(keyword)
        
        return characteristics
        
    except Exception as e:
        print(f"❌ Error parsing characteristics from text: {e}")
        return characteristics

def log_interaction(role, user_message, assistant_message, patient_id=None):
    """Log interactions for audit trail"""
    log_entry = {
        'timestamp': datetime.now().isoformat(),
        'role': role,
        'user_message': user_message,
        'assistant_message': assistant_message,
        'patient_id': patient_id,
        'model_mode': model_manager.mode
    }
    
    # In production, save to database
    print(f"LOG: {json.dumps(log_entry)}")

@app.route('/api/missing-persons', methods=['GET', 'POST'])
def missing_persons_api():
    """Handle missing persons operations"""
    try:
        if request.method == 'GET':
            # Get all missing persons
            missing_persons = db_manager.get_missing_persons()
            return jsonify({
                'success': True,
                'missing_persons': missing_persons
            })
        
        elif request.method == 'POST':
            # Add new missing person
            print("--- Incoming missing person data ---")
            
            # Handle both JSON and FormData
            if request.content_type and 'multipart/form-data' in request.content_type:
                # Handle file upload
                data = {
                    'name': request.form.get('name', ''),
                    'age': request.form.get('age'),
                    'description': request.form.get('description', ''),
                    'contact_info': request.form.get('contact_info', ''),
                    'reported_by': request.form.get('reported_by', 'REUNIFICATION_COORDINATOR')
                }
                
                # Handle photo upload
                image_path = None
                if 'photo' in request.files:
                    file = request.files['photo']
                    if file and file.filename != '':
                        filename = f"missing_person_{uuid.uuid4()}{os.path.splitext(file.filename)[1]}"
                        image_path = os.path.join('uploads', filename)
                        file.save(image_path)
                        print(f"📸 Photo saved: {image_path}")
                    else:
                        print("📸 No photo file provided")
                else:
                    print("📸 No photo field in request")
            else:
                # Handle JSON data (legacy)
                data = request.json
                print(data)
                
                # Save image if provided as base64
                image_path = None
                if 'image_data' in data and data['image_data']:
                    import base64
                    image_data = base64.b64decode(data['image_data'].split(',')[1])
                    filename = f"missing_person_{uuid.uuid4()}.jpg"
                    image_path = os.path.join('uploads', filename)
                    
                    with open(image_path, 'wb') as f:
                        f.write(image_data)
            
            # Extract characteristics from image if provided
            characteristics = {}
            if image_path:
                try:
                    characteristics = extract_person_characteristics(image_path)
                    print(f"📸 Extracted characteristics: {characteristics}")
                except Exception as e:
                    print(f"⚠️  Failed to extract characteristics: {e}")
                    characteristics = {}
            
            # Prepare person data
            person_data = {
                'name': data.get('name', ''),
                'age': data.get('age'),
                'description': data.get('description', ''),
                'image_path': image_path,
                'contact_info': data.get('contact_info', ''),
                'reported_by': data.get('reported_by', 'REUNIFICATION_COORDINATOR'),
                'status': 'missing',
                'characteristics': characteristics
            }
            
            person_id = db_manager.add_missing_person(person_data)
            
            return jsonify({
                'success': True,
                'person_id': person_id,
                'message': 'Missing person added successfully'
            })
    
    except Exception as e:
        import traceback
        traceback.print_exc()
        print(f"--- Exception in missing_persons_api ---")
        print(f"Traceback (most recent call last):")
        return jsonify({
            'success': False,
            'error': str(e)
        }), 500

@app.route('/api/missing-persons/edge', methods=['POST'])
def add_missing_person_edge():
    """Add a missing person from Edge AI mode (JSON, base64 image, AI characteristics)"""
    try:
        data = request.get_json(force=True)
        name = data.get('name', '')
        age = data.get('age')
        description = data.get('description', '')
        contact_info = data.get('contact_info', '')
        reported_by = data.get('reported_by', 'REUNIFICATION_COORDINATOR')
        image_base64 = data.get('image_base64')
        ai_characteristics = data.get('ai_characteristics', {})

        # Save image to uploads
        image_path = None
        if image_base64:
            import base64, uuid
            image_bytes = base64.b64decode(image_base64)
            filename = f"missing_person_{uuid.uuid4()}.jpg"
            image_path = os.path.join('uploads', filename)
            with open(image_path, 'wb') as f:
                f.write(image_bytes)
        
        # Prepare person data
        person_data = {
            'name': name,
            'age': age,
            'description': description,
            'image_path': image_path,
            'contact_info': contact_info,
            'reported_by': reported_by,
            'status': 'missing',
            'characteristics': ai_characteristics or {}
        }
        
        # Debug logging
        print(f"🔍 Adding missing person with characteristics: {ai_characteristics}")
        print(f"🔍 Characteristics type: {type(ai_characteristics)}")
        print(f"🔍 Characteristics keys: {list(ai_characteristics.keys()) if isinstance(ai_characteristics, dict) else 'Not a dict'}")
        print(f"🔍 Vector search available: {vector_search.is_available() if vector_search else False}")
        
        person_id = db_manager.add_missing_person(person_data)
        return jsonify({
            'success': True,
            'person_id': person_id,
            'message': 'Missing person added successfully (edge)'
        })
    except Exception as e:
        import traceback
        traceback.print_exc()
        return jsonify({'success': False, 'error': str(e)}), 500

@app.route('/api/transcribe-audio', methods=['POST'])
def transcribe_audio():
    """Transcribe audio using Gemma 3n"""
    try:
        if 'file' not in request.files:
            return jsonify({'error': 'No audio file provided'}), 400
        
        file = request.files['file']
        prompt = request.form.get('prompt', AUDIO_TRANSCRIPTION_PROMPT)
        user_role = request.form.get('role', 'PARAMEDIC')
        
        if file.filename == '':
            return jsonify({'error': 'No audio file selected'}), 400
        
        # Save uploaded audio
        print(f"🔊 Audio upload debug:")
        print(f"   Original filename: {file.filename}")
        print(f"   File content type: {file.content_type}")
        print(f"   File size: {len(file.read())} bytes")
        file.seek(0)  # Reset file pointer after reading
        
        filename = f"audio_{uuid.uuid4()}{os.path.splitext(file.filename)[1]}"
        audio_path = os.path.join('uploads', filename)
        file.save(audio_path)
        print(f"   Saved as: {audio_path}")
        
        # Convert to WAV for better compatibility
        conversion_start = datetime.now()
        try:
            from convert_audio import convert_to_wav
            wav_path = convert_to_wav(audio_path)
            conversion_time = (datetime.now() - conversion_start).total_seconds()
            if wav_path:
                audio_path = wav_path
                print(f"   Converted to WAV: {audio_path}")
                print(f"   ⏱️  Conversion time: {conversion_time:.2f} seconds")
            else:
                print(f"   Conversion failed, using original: {audio_path}")
                print(f"   ⏱️  Conversion attempt time: {conversion_time:.2f} seconds")
        except Exception as e:
            conversion_time = (datetime.now() - conversion_start).total_seconds()
            print(f"   Conversion error: {e}, using original: {audio_path}")
            print(f"   ⏱️  Conversion error time: {conversion_time:.2f} seconds")
        
        # Transcribe using Gemma 3n
        transcription_start = datetime.now()
        result = model_manager.transcribe_audio_file(audio_path, prompt)
        transcription_time = (datetime.now() - transcription_start).total_seconds()
        print(f"   ⏱️  Transcription time: {transcription_time:.2f} seconds")
        
        if result['success']:
            return jsonify({
                'success': True,
                'transcription': result['response'],
                'audio_path': audio_path,
                'timestamp': datetime.now().isoformat(),
                'mode': result.get('mode', 'unknown')
            })
        else:
            return jsonify({
                'success': False,
                'error': result.get('error', 'Transcription failed')
            }), 500
        
    except Exception as e:
        import traceback
        traceback.print_exc()
        
        return jsonify({
            'success': False,
            'error': str(e)
        }), 500

@app.route('/api/vitals', methods=['GET', 'POST'])
def vitals_api():
    """Handle vitals operations"""
    try:
        if request.method == 'GET':
            patient_id = request.args.get('patient_id')
            if not patient_id:
                return jsonify({'success': False, 'error': 'patient_id required'}), 400
            vitals = db_manager.get_vitals(patient_id)
            return jsonify({'success': True, 'vitals': vitals})
        elif request.method == 'POST':
            data = request.json
            try:
                vitals_id = db_manager.add_vitals(data)
            except Exception as e:
                import traceback
                print('--- Exception in add_vitals ---')
                traceback.print_exc()
                return jsonify({'success': False, 'error': str(e)}), 500
            return jsonify({'success': True, 'vitals_id': vitals_id, 'message': 'Vitals added successfully'})
    except Exception as e:
        import traceback
        print('--- Exception in /api/vitals ---')
        traceback.print_exc()
        return jsonify({'success': False, 'error': str(e)}), 500

@app.route('/edgeai', methods=['POST'])
def edgeai_text():
    """Compatible with Android EdgeAIHTTPServer: Accepts JSON {"prompt": ..., "model": ...} and returns {"text": ...}"""
    try:
        data = request.get_json(force=True)
        prompt = data.get('prompt', '')
        model_name = data.get('model', None)
        if not prompt:
            return jsonify({'error': 'No prompt provided'}), 400
        # Use model_manager to generate text (customize as needed)
        if hasattr(model_manager, 'chat_text'):
            # If chat_text expects messages, wrap prompt
            result = model_manager.chat_text([{"role": "user", "content": prompt}], model_name) if model_name else model_manager.chat_text([{"role": "user", "content": prompt}])
            text = result.get('response', '') if isinstance(result, dict) else result
        elif hasattr(model_manager, '_chat_edge_ai'):
            text = model_manager._chat_edge_ai(prompt)
        else:
            text = 'No compatible model_manager method found.'
        return jsonify({"text": text})
    except Exception as e:
        import traceback; traceback.print_exc()
        return jsonify({"error": str(e)}), 500

@app.route('/edgeai_image', methods=['POST'])
def edgeai_image():
    """Compatible with Android EdgeAIHTTPServer: Accepts JSON {"prompt": ..., "image": base64, "model": ...} and returns {"text": ...}"""
    try:
        import base64, io
        from PIL import Image
        data = request.get_json(force=True)
        prompt = data.get('prompt', '')
        image_base64 = data.get('image', None)
        model_name = data.get('model', None)
        if not prompt or not image_base64:
            return jsonify({'error': 'Prompt and image (base64) required'}), 400
        # Decode base64 image
        image_bytes = base64.b64decode(image_base64)
        image = Image.open(io.BytesIO(image_bytes))
        # If your model_manager expects a file path, save temp file
        # If it expects a PIL image or bytes, pass directly
        if hasattr(model_manager, 'chat_image'):
            # Example: chat_image expects messages
            import numpy as np
            frame = np.array(image)
            # Convert image to base64 for message
            buffer = io.BytesIO()
            image.save(buffer, format='JPEG')
            frame_base64 = base64.b64encode(buffer.getvalue()).decode('utf-8')
            messages = [
                {"role": "user", "content": [
                    {"type": "image", "path": f"data:image/jpeg;base64,{frame_base64}"},
                    {"type": "text", "text": prompt}
                ]}
            ]
            result = model_manager.chat_image(messages, model_name) if model_name else model_manager.chat_image(messages)
            text = result.get('response', '') if isinstance(result, dict) else result
        elif hasattr(model_manager, '_chat_edge_ai'):
            text = model_manager._chat_edge_ai(prompt)
        else:
            text = 'No compatible model_manager method found.'
        return jsonify({"text": text})
    except Exception as e:
        import traceback; traceback.print_exc()
        return jsonify({"error": str(e)}), 500


if __name__ == '__main__':
    app.run(debug=True, host='0.0.0.0', port=5050) <|MERGE_RESOLUTION|>--- conflicted
+++ resolved
@@ -1319,14 +1319,11 @@
         import tempfile
         import os
         import time
-<<<<<<< HEAD
-=======
         
         print(f"🎬 Starting video analysis for file: {file.filename}")
         print(f"   Content type: {file.content_type}")
         print(f"   File size: {len(file.read())} bytes")
         file.seek(0)  # Reset file pointer
->>>>>>> bb22cd5d
         
         # Save video temporarily
         with tempfile.NamedTemporaryFile(delete=False, suffix='.mp4') as tmp_file:
